<<<<<<< HEAD
import { Box } from '@mui/material'
import { ThemeProvider } from '@mui/material/styles'
import theme from './styles/theme'
import CssBaseline from '@mui/material/CssBaseline'
import { BrowserRouter, Routes, Route } from 'react-router-dom'
import TestSupabase from './services/test-supabase'
import BottomBar from './components/BottomBar'
import TopBar from './components/TopBar'
import Home from './pages/Home'
import Marketplace from './components/marketplace'
import MarketplaceGPT from './components/marketplace gpt'
import Marketplace4 from './components/marketplace 4'
=======
import { Box, CssBaseline } from '@mui/material';
import { ThemeProvider } from '@mui/material/styles';
import theme from './styles/theme';
import React, { useEffect, useState, useRef } from 'react';
import TestSupabase from './services/test-supabase';
import BottomBar from './components/BottomBar';
import TopBar from './components/TopBar';
import Home from './pages/Home';
import GlobalStyles from '@mui/material/GlobalStyles';
>>>>>>> 8808ea1e

function App() {
  // Referencias para hacer scroll a las secciones
  const scrollTargets = useRef({});

  const handleScrollTo = sectionKey => {
    scrollTargets.current[sectionKey]?.current?.scrollIntoView({
      behavior: 'smooth',
    });
  };

  // ⚙️ Para pruebas backend (eliminar si no lo usas luego)
  const [mensaje, setMensaje] = useState('');
  const backendUrl = import.meta.env.VITE_BACKEND_URL;

  useEffect(() => {
    const fetchBackend = async () => {
      try {
        const res = await fetch(`${backendUrl}/`);
        const data = await res.json();
        setMensaje(JSON.stringify(data));
      } catch (error) {
        console.error('❌ Error al conectar con backend:', error);
        setMensaje('No se pudo conectar con el backend.');
      }
    };

    fetchBackend();
  }, [backendUrl]);

  return (
    <ThemeProvider theme={theme}>
      <CssBaseline />
<<<<<<< HEAD
      <BrowserRouter>
        <TopBar />
        <Box
          sx={{
            width: '100vw',
            minHeight: '100vh',
            display: 'flex',
            flexDirection: 'column',
            justifyContent: 'space-between',
          }}
        >
          <Routes>
            <Route path="/" element={<Home />} />
            <Route path="/marketplace" element={<Marketplace />} />
            <Route path="/marketplace-gpt" element={<MarketplaceGPT />} />
            <Route path="/marketplace-4" element={<Marketplace4 />} />
          </Routes>
          <Box sx={{ flexGrow: 1, textAlign: 'center', py: 4 }}>
            <h1>This is sellsi</h1>
            <TestSupabase />
          </Box>

          <BottomBar />
        </Box>
      </BrowserRouter>
=======
      <GlobalStyles
        styles={{
          html: { overflowX: 'hidden' },
          body: { overflowX: 'hidden' },
          '#root': { overflowX: 'hidden' },
        }}
      />

      {/* Barra superior fija */}
      <TopBar onNavigate={handleScrollTo} />

      <Box
        sx={{
          width: '100%',
          minHeight: '100vh',
          display: 'flex',
          flexDirection: 'column',
          justifyContent: 'space-between',
          pt: '64px', // espacio para la TopBar fija
          overflowX: 'hidden', // seguridad extra
        }}
      >
        {/* Contenido principal */}
        <Home scrollTargets={scrollTargets} />

        {/* Zona de pruebas */}
        <Box sx={{ flexGrow: 1, textAlign: 'center', py: 4 }}>
          <h1>This is Sellsi</h1>
          <p>Respuesta del backend:</p>
          <pre>{mensaje}</pre>
          <TestSupabase />
        </Box>

        {/* Footer */}
        <BottomBar />
      </Box>
>>>>>>> 8808ea1e
    </ThemeProvider>
  )
}

export default App<|MERGE_RESOLUTION|>--- conflicted
+++ resolved
@@ -1,9 +1,10 @@
-<<<<<<< HEAD
-import { Box } from '@mui/material'
+import React, { useEffect, useState, useRef } from 'react'
+import { Box, CssBaseline } from '@mui/material'
 import { ThemeProvider } from '@mui/material/styles'
 import theme from './styles/theme'
-import CssBaseline from '@mui/material/CssBaseline'
+import GlobalStyles from '@mui/material/GlobalStyles'
 import { BrowserRouter, Routes, Route } from 'react-router-dom'
+
 import TestSupabase from './services/test-supabase'
 import BottomBar from './components/BottomBar'
 import TopBar from './components/TopBar'
@@ -11,77 +12,39 @@
 import Marketplace from './components/marketplace'
 import MarketplaceGPT from './components/marketplace gpt'
 import Marketplace4 from './components/marketplace 4'
-=======
-import { Box, CssBaseline } from '@mui/material';
-import { ThemeProvider } from '@mui/material/styles';
-import theme from './styles/theme';
-import React, { useEffect, useState, useRef } from 'react';
-import TestSupabase from './services/test-supabase';
-import BottomBar from './components/BottomBar';
-import TopBar from './components/TopBar';
-import Home from './pages/Home';
-import GlobalStyles from '@mui/material/GlobalStyles';
->>>>>>> 8808ea1e
 
 function App() {
-  // Referencias para hacer scroll a las secciones
-  const scrollTargets = useRef({});
+  // Referencias para scroll entre secciones
+  const scrollTargets = useRef({})
 
-  const handleScrollTo = sectionKey => {
+  const handleScrollTo = (sectionKey) => {
     scrollTargets.current[sectionKey]?.current?.scrollIntoView({
       behavior: 'smooth',
-    });
-  };
+    })
+  }
 
-  // ⚙️ Para pruebas backend (eliminar si no lo usas luego)
-  const [mensaje, setMensaje] = useState('');
-  const backendUrl = import.meta.env.VITE_BACKEND_URL;
+  // ⚙️ Backend testing
+  const [mensaje, setMensaje] = useState('')
+  const backendUrl = import.meta.env.VITE_BACKEND_URL
 
   useEffect(() => {
     const fetchBackend = async () => {
       try {
-        const res = await fetch(`${backendUrl}/`);
-        const data = await res.json();
-        setMensaje(JSON.stringify(data));
+        const res = await fetch(`${backendUrl}/`)
+        const data = await res.json()
+        setMensaje(JSON.stringify(data))
       } catch (error) {
-        console.error('❌ Error al conectar con backend:', error);
-        setMensaje('No se pudo conectar con el backend.');
+        console.error('❌ Error al conectar con backend:', error)
+        setMensaje('No se pudo conectar con el backend.')
       }
-    };
+    }
 
-    fetchBackend();
-  }, [backendUrl]);
+    fetchBackend()
+  }, [backendUrl])
 
   return (
     <ThemeProvider theme={theme}>
       <CssBaseline />
-<<<<<<< HEAD
-      <BrowserRouter>
-        <TopBar />
-        <Box
-          sx={{
-            width: '100vw',
-            minHeight: '100vh',
-            display: 'flex',
-            flexDirection: 'column',
-            justifyContent: 'space-between',
-          }}
-        >
-          <Routes>
-            <Route path="/" element={<Home />} />
-            <Route path="/marketplace" element={<Marketplace />} />
-            <Route path="/marketplace-gpt" element={<MarketplaceGPT />} />
-            <Route path="/marketplace-4" element={<Marketplace4 />} />
-          </Routes>
-          <Box sx={{ flexGrow: 1, textAlign: 'center', py: 4 }}>
-            <h1>This is sellsi</h1>
-            <TestSupabase />
-          </Box>
-
-          <BottomBar />
-        </Box>
-      </BrowserRouter>
-=======
       <GlobalStyles
         styles={{
           html: { overflowX: 'hidden' },
@@ -89,36 +52,40 @@
           '#root': { overflowX: 'hidden' },
         }}
       />
+      <BrowserRouter>
+        {/* Barra superior con scroll dinámico */}
+        <TopBar onNavigate={handleScrollTo} />
 
-      {/* Barra superior fija */}
-      <TopBar onNavigate={handleScrollTo} />
+        <Box
+          sx={{
+            width: '100%',
+            minHeight: '100vh',
+            display: 'flex',
+            flexDirection: 'column',
+            justifyContent: 'space-between',
+            pt: '64px', // deja espacio para TopBar fija
+            overflowX: 'hidden',
+          }}
+        >
+          {/* Rutas */}
+          <Routes>
+            <Route path="/" element={<Home scrollTargets={scrollTargets} />} />
+            <Route path="/marketplace" element={<Marketplace />} />
+            <Route path="/marketplace-gpt" element={<MarketplaceGPT />} />
+            <Route path="/marketplace-4" element={<Marketplace4 />} />
+          </Routes>
 
-      <Box
-        sx={{
-          width: '100%',
-          minHeight: '100vh',
-          display: 'flex',
-          flexDirection: 'column',
-          justifyContent: 'space-between',
-          pt: '64px', // espacio para la TopBar fija
-          overflowX: 'hidden', // seguridad extra
-        }}
-      >
-        {/* Contenido principal */}
-        <Home scrollTargets={scrollTargets} />
+          {/* Zona de pruebas backend */}
+          <Box sx={{ flexGrow: 1, textAlign: 'center', py: 4 }}>
+            <h1>This is Sellsi</h1>
+            <p>Respuesta del backend:</p>
+            <pre>{mensaje}</pre>
+            <TestSupabase />
+          </Box>
 
-        {/* Zona de pruebas */}
-        <Box sx={{ flexGrow: 1, textAlign: 'center', py: 4 }}>
-          <h1>This is Sellsi</h1>
-          <p>Respuesta del backend:</p>
-          <pre>{mensaje}</pre>
-          <TestSupabase />
+          <BottomBar />
         </Box>
-
-        {/* Footer */}
-        <BottomBar />
-      </Box>
->>>>>>> 8808ea1e
+      </BrowserRouter>
     </ThemeProvider>
   )
 }
