import React, { useEffect, useState, useRef } from 'react';
<<<<<<< HEAD
import { BrowserRouter, Routes, Route } from 'react-router-dom';
=======
>>>>>>> c711cf0b
import { Box, CssBaseline } from '@mui/material';
import { ThemeProvider } from '@mui/material/styles';
import GlobalStyles from '@mui/material/GlobalStyles';

import theme from './styles/theme';
<<<<<<< HEAD
=======
import GlobalStyles from '@mui/material/GlobalStyles';
import { BrowserRouter, Routes, Route, useLocation } from 'react-router-dom';

import TestSupabase from './services/test-supabase';
import BottomBar from './components/BottomBar';
>>>>>>> c711cf0b
import TopBar from './components/TopBar';
import BottomBar from './components/BottomBar';
import Home from './pages/Home';
<<<<<<< HEAD
import ProviderHome from './pages/provider/ProviderHome';
import TestSupabase from './services/test-supabase';

function App() {
=======
import Marketplace from './pages/Marketplace';
import Login from './components/Login';
import Register from './components/Register';

// ✅ COMPONENTE interno para acceder a location
function AppContent({ mensaje }) {
  // ✅ RECIBIR mensaje como prop
  const location = useLocation();
>>>>>>> c711cf0b
  const scrollTargets = useRef({});
  const [mensaje, setMensaje] = useState('');
  const backendUrl = import.meta.env.VITE_BACKEND_URL;

  const handleScrollTo = sectionKey => {
    scrollTargets.current[sectionKey]?.current?.scrollIntoView({
      behavior: 'smooth',
    });
  };

<<<<<<< HEAD
=======
  // ✅ DETERMINAR si necesitamos padding-top
  const needsPadding = location.pathname === '/'; // Solo Home necesita padding

  return (
    <>
      {/* Barra superior con scroll dinámico */}
      <TopBar onNavigate={handleScrollTo} />

      <Box
        sx={{
          width: '100%',
          minHeight: '100vh',
          display: 'flex',
          flexDirection: 'column',
          justifyContent: 'space-between',
          pt: needsPadding ? '64px' : 0, // ✅ CONDICIONAL: padding solo para Home
          overflowX: 'hidden',
        }}
      >
        {/* Rutas con convención web estándar */}
        <Routes>
          <Route path="/" element={<Home scrollTargets={scrollTargets} />} />
          <Route path="/marketplace" element={<Marketplace />} />
          <Route path="/login" element={<Login />} />
          <Route path="/crear-cuenta" element={<Register />} />
        </Routes>

        {/* Zona de pruebas backend - solo en desarrollo y solo en Home */}
        {process.env.NODE_ENV === 'development' &&
          location.pathname === '/' && (
            <Box sx={{ flexGrow: 1, textAlign: 'center', py: 4 }}>
              <h1>This is Sellsi</h1>
              <p>Respuesta del backend:</p>
              <pre>{mensaje}</pre> {/* ✅ USAR la prop mensaje */}
              <TestSupabase />
            </Box>
          )}

        {/* BottomBar */}
        <BottomBar />
      </Box>
    </>
  );
}

function App() {
  // ⚙️ Backend testing
  const [mensaje, setMensaje] = useState('');
  const backendUrl = import.meta.env.VITE_BACKEND_URL;

>>>>>>> c711cf0b
  useEffect(() => {
    const fetchBackend = async () => {
      try {
        const res = await fetch(`${backendUrl}/`);
        const data = await res.json();
        setMensaje(JSON.stringify(data));
        console.log('✅ Backend conectado:', data);
      } catch (error) {
        console.error('❌ Error al conectar con backend:', error);
        setMensaje('No se pudo conectar con el backend.');
      }
    };

    fetchBackend();
  }, [backendUrl]);

  return (
    <ThemeProvider theme={theme}>
      <CssBaseline />
      <GlobalStyles
        styles={{
          html: { overflowX: 'hidden' },
          body: { overflowX: 'hidden', margin: 0 },
          '#root': { overflowX: 'hidden' },
        }}
      />
      <BrowserRouter>
<<<<<<< HEAD
        <TopBar onNavigate={handleScrollTo} />

        <Box
          sx={{
            width: '100%',
            minHeight: '100vh',
            display: 'flex',
            flexDirection: 'column',
            justifyContent: 'space-between',
            pt: '64px',
            overflowX: 'hidden',
          }}
        >
          <Routes>
            <Route path="/" element={<Home scrollTargets={scrollTargets} />} />
            <Route path="/supplier/home" element={<ProviderHome />} />
          </Routes>

          <Box sx={{ flexGrow: 1, textAlign: 'center', py: 4 }}>
            <h1>This is Sellsi</h1>
            <p>Respuesta del backend:</p>
            <pre>{mensaje}</pre>
            <TestSupabase />
          </Box>

          <BottomBar />
        </Box>
=======
        <AppContent mensaje={mensaje} /> {/* ✅ PASAR mensaje como prop */}
>>>>>>> c711cf0b
      </BrowserRouter>
    </ThemeProvider>
  );
}

export default App;<|MERGE_RESOLUTION|>--- conflicted
+++ resolved
@@ -1,42 +1,23 @@
 import React, { useEffect, useState, useRef } from 'react';
-<<<<<<< HEAD
-import { BrowserRouter, Routes, Route } from 'react-router-dom';
-=======
->>>>>>> c711cf0b
 import { Box, CssBaseline } from '@mui/material';
 import { ThemeProvider } from '@mui/material/styles';
 import GlobalStyles from '@mui/material/GlobalStyles';
+import { BrowserRouter, Routes, Route, useLocation } from 'react-router-dom';
 
 import theme from './styles/theme';
-<<<<<<< HEAD
-=======
-import GlobalStyles from '@mui/material/GlobalStyles';
-import { BrowserRouter, Routes, Route, useLocation } from 'react-router-dom';
-
-import TestSupabase from './services/test-supabase';
-import BottomBar from './components/BottomBar';
->>>>>>> c711cf0b
 import TopBar from './components/TopBar';
 import BottomBar from './components/BottomBar';
 import Home from './pages/Home';
-<<<<<<< HEAD
 import ProviderHome from './pages/provider/ProviderHome';
 import TestSupabase from './services/test-supabase';
-
-function App() {
-=======
 import Marketplace from './pages/Marketplace';
 import Login from './components/Login';
 import Register from './components/Register';
 
-// ✅ COMPONENTE interno para acceder a location
+// ✅ COMPONENTE interno para acceder a location y renderizar rutas
 function AppContent({ mensaje }) {
-  // ✅ RECIBIR mensaje como prop
   const location = useLocation();
->>>>>>> c711cf0b
   const scrollTargets = useRef({});
-  const [mensaje, setMensaje] = useState('');
-  const backendUrl = import.meta.env.VITE_BACKEND_URL;
 
   const handleScrollTo = sectionKey => {
     scrollTargets.current[sectionKey]?.current?.scrollIntoView({
@@ -44,16 +25,11 @@
     });
   };
 
-<<<<<<< HEAD
-=======
-  // ✅ DETERMINAR si necesitamos padding-top
-  const needsPadding = location.pathname === '/'; // Solo Home necesita padding
+  const needsPadding = true;
 
   return (
     <>
-      {/* Barra superior con scroll dinámico */}
       <TopBar onNavigate={handleScrollTo} />
-
       <Box
         sx={{
           width: '100%',
@@ -61,30 +37,29 @@
           display: 'flex',
           flexDirection: 'column',
           justifyContent: 'space-between',
-          pt: needsPadding ? '64px' : 0, // ✅ CONDICIONAL: padding solo para Home
+          pt: needsPadding ? '64px' : 0,
           overflowX: 'hidden',
         }}
       >
-        {/* Rutas con convención web estándar */}
         <Routes>
           <Route path="/" element={<Home scrollTargets={scrollTargets} />} />
           <Route path="/marketplace" element={<Marketplace />} />
           <Route path="/login" element={<Login />} />
           <Route path="/crear-cuenta" element={<Register />} />
+          <Route path="/supplier/home" element={<ProviderHome />} />
         </Routes>
 
-        {/* Zona de pruebas backend - solo en desarrollo y solo en Home */}
+        {/* Zona de pruebas backend */}
         {process.env.NODE_ENV === 'development' &&
           location.pathname === '/' && (
             <Box sx={{ flexGrow: 1, textAlign: 'center', py: 4 }}>
               <h1>This is Sellsi</h1>
               <p>Respuesta del backend:</p>
-              <pre>{mensaje}</pre> {/* ✅ USAR la prop mensaje */}
+              <pre>{mensaje}</pre>
               <TestSupabase />
             </Box>
           )}
 
-        {/* BottomBar */}
         <BottomBar />
       </Box>
     </>
@@ -92,11 +67,9 @@
 }
 
 function App() {
-  // ⚙️ Backend testing
   const [mensaje, setMensaje] = useState('');
   const backendUrl = import.meta.env.VITE_BACKEND_URL;
 
->>>>>>> c711cf0b
   useEffect(() => {
     const fetchBackend = async () => {
       try {
@@ -124,37 +97,7 @@
         }}
       />
       <BrowserRouter>
-<<<<<<< HEAD
-        <TopBar onNavigate={handleScrollTo} />
-
-        <Box
-          sx={{
-            width: '100%',
-            minHeight: '100vh',
-            display: 'flex',
-            flexDirection: 'column',
-            justifyContent: 'space-between',
-            pt: '64px',
-            overflowX: 'hidden',
-          }}
-        >
-          <Routes>
-            <Route path="/" element={<Home scrollTargets={scrollTargets} />} />
-            <Route path="/supplier/home" element={<ProviderHome />} />
-          </Routes>
-
-          <Box sx={{ flexGrow: 1, textAlign: 'center', py: 4 }}>
-            <h1>This is Sellsi</h1>
-            <p>Respuesta del backend:</p>
-            <pre>{mensaje}</pre>
-            <TestSupabase />
-          </Box>
-
-          <BottomBar />
-        </Box>
-=======
-        <AppContent mensaje={mensaje} /> {/* ✅ PASAR mensaje como prop */}
->>>>>>> c711cf0b
+        <AppContent mensaje={mensaje} />
       </BrowserRouter>
     </ThemeProvider>
   );
