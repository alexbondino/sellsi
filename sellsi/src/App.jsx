import React, { useEffect, useState, useRef } from 'react';
import { Box, CssBaseline } from '@mui/material';
import { ThemeProvider } from '@mui/material/styles';
import GlobalStyles from '@mui/material/GlobalStyles';
import {
  BrowserRouter,
  Routes,
  Route,
  useLocation,
  useNavigate,
<<<<<<< HEAD
} from 'react-router-dom';

import theme from './styles/theme';
import TopBar from './components/TopBar';
import BottomBar from './components/BottomBar';
import Home from './pages/Home';
import ProviderHome from './pages/provider/ProviderHome';
import FichaTecnica from './pages/FichaTecnica';
import Marketplace from './pages/Marketplace';
import Login from './components/Login';
import Register from './components/Register';
import ProductPageViewDemo from './components/marketplace/ProductPageView/ProductPageViewDemo';
import { BannerProvider, useBanner } from './contexts/BannerContext';
import { Banner } from './hooks/shared';
import { supabase } from './services/supabase';

// Contenido principal que depende de la ruta
function AppContent({ mensaje }) {
  const location = useLocation();
  const navigate = useNavigate();
  const scrollTargets = useRef({});
  const { bannerState, hideBanner } = useBanner();

  const handleScrollTo = refName => {
    const element = scrollTargets.current[refName]?.current;
=======
} from 'react-router-dom'

import theme from './styles/theme'
import TopBar from './components/TopBar'
import BottomBar from './components/BottomBar'
import Home from './pages/Home'
import ProviderHome from './pages/provider/ProviderHome'
import FichaTecnica from './pages/FichaTecnica'
import TestSupabase from './services/test-supabase'
import Marketplace from './pages/Marketplace'
import MarketplaceBuyer from './pages/MarketplaceBuyer'
import BuyerOrders from './pages/buyer/BuyerOrders'
import BuyerPerformance from './pages/buyer/BuyerPerformance'
import BuyerCart from './pages/buyer/BuyerCart'
import Login from './components/Login'
import Register from './components/Register'
import PrivateRoute from './auth/PrivateRoute'
import { testConnection } from './services/supabase'
import { BannerProvider, useBanner } from './contexts/BannerContext'
import { Banner } from './hooks/shared'

function AppContent({ mensaje, supabaseStatus }) {
  const location = useLocation()
  const navigate = useNavigate()
  const scrollTargets = useRef({})
  const { bannerState, hideBanner } = useBanner()

  const handleScrollTo = (refName) => {
    const element = scrollTargets.current[refName]?.current
>>>>>>> 1ebc398c
    if (element) {
      const topBarHeight = 30;
      const elementPosition =
        element.getBoundingClientRect().top + window.pageYOffset;
      const offsetPosition = elementPosition - topBarHeight;

      window.scrollTo({
        top: offsetPosition,
        behavior: 'smooth',
      });
    }
<<<<<<< HEAD
  };

  useEffect(() => {
    const checkSession = async () => {
      const { data, error } = await supabase.auth.getSession();
      if (error) {
        console.error('❌ Error obteniendo la sesión:', error.message);
        return;
      }

      const session = data.session;

      if (session && location.pathname === '/') {
        navigate('/supplier/home', { replace: true });
      }
    };

    checkSession();
  }, [location.pathname, navigate]);
=======
  }
  useEffect(() => {
    const supplierid = localStorage.getItem('supplierid')
    const sellerid = localStorage.getItem('sellerid')
    const accountType = localStorage.getItem('account_type') // Solo redirigir si está en la página de inicio y está autenticado
    if (location.pathname === '/') {
      if (supplierid && accountType === 'proveedor') {
        navigate('/supplier/home', { replace: true })
      } else if (sellerid && accountType === 'comprador') {
        navigate('/buyer/marketplace', { replace: true })
      }
    }
  }, [location.pathname, navigate])
>>>>>>> 1ebc398c

  useEffect(() => {
    const handlePopstate = () => {
      const event = new CustomEvent('closeAllModals');
      window.dispatchEvent(event);
    };

    window.addEventListener('popstate', handlePopstate);
    return () => {
      window.removeEventListener('popstate', handlePopstate);
    };
  }, []);

  const needsPadding = true;
  const showTopBar = true;
  const showBottomBar = location.pathname !== '/supplier/home';

  return (
    <>
      {showTopBar && <TopBar onNavigate={handleScrollTo} />}

      <Banner
        message={bannerState.message}
        severity={bannerState.severity}
        duration={bannerState.duration}
        show={bannerState.show}
        onClose={hideBanner}
      />

      <Box
        sx={{
          width: '100%',
          minHeight: '100vh',
          display: 'flex',
          flexDirection: 'column',
          justifyContent: 'space-between',
          pt: needsPadding ? '64px' : 0,
          overflowX: 'hidden',
          bgcolor: 'background.default',
        }}
      >
        <Routes>
          <Route path="/" element={<Home scrollTargets={scrollTargets} />} />
          <Route path="/marketplace" element={<Marketplace />} />{' '}
          <Route path="/buyer/marketplace" element={<MarketplaceBuyer />} />
          <Route path="/buyer/orders" element={<BuyerOrders />} />
          <Route path="/buyer/performance" element={<BuyerPerformance />} />
          <Route path="/buyer/cart" element={<BuyerCart />} />
          <Route path="/fichatecnica/:productSlug" element={<FichaTecnica />} />
          <Route path="/login" element={<Login />} />
          <Route path="/crear-cuenta" element={<Register />} />
          <Route
            path="/supplier/home"
            element={
              <PrivateRoute requiredAccountType="proveedor">
                <ProviderHome />
              </PrivateRoute>
            }
          />
        </Routes>

        {process.env.NODE_ENV === 'development' &&
          location.pathname === '/' && (
            <Box sx={{ flexGrow: 1, textAlign: 'center', py: 4 }}>
              <h1>This is Sellsi</h1>
              <p>Respuesta del backend:</p>
              <pre>{mensaje}</pre>
            </Box>
          )}

        {showBottomBar && <BottomBar />}
      </Box>
    </>
  );
}

// Componente principal que monta el contenido y aplica estilos globales
function App() {
  const [mensaje, setMensaje] = useState('Cargando...');
  const backendUrl = import.meta.env.VITE_BACKEND_URL;

  useEffect(() => {
    const fetchBackend = async () => {
      try {
        const res = await fetch(`${backendUrl}/`);
        const data = await res.json();
        setMensaje(JSON.stringify(data));
        console.log('✅ Backend conectado:', data);
      } catch (error) {
        console.error('❌ Error al conectar con backend:', error);
        setMensaje('No se pudo conectar con el backend.');
      }
    };

    fetchBackend();
  }, [backendUrl]);

  return (
    <ThemeProvider theme={theme}>
      <CssBaseline />
      <GlobalStyles
        styles={{
          html: { overflowX: 'hidden' },
          body: {
            overflowX: 'hidden',
            margin: 0,
            scrollBehavior: 'smooth',
          },
          '#root': {
            overflowX: 'hidden',
            position: 'relative',
          },
          '.MuiPopover-root': {
            '& .MuiBackdrop-root': {
              backgroundColor: 'transparent',
            },
          },
        }}
      />
      <BannerProvider>
        <BrowserRouter>
          <AppContent mensaje={mensaje} />
        </BrowserRouter>
      </BannerProvider>
    </ThemeProvider>
  );
}

export default App;<|MERGE_RESOLUTION|>--- conflicted
+++ resolved
@@ -8,7 +8,6 @@
   Route,
   useLocation,
   useNavigate,
-<<<<<<< HEAD
 } from 'react-router-dom';
 
 import theme from './styles/theme';
@@ -18,9 +17,14 @@
 import ProviderHome from './pages/provider/ProviderHome';
 import FichaTecnica from './pages/FichaTecnica';
 import Marketplace from './pages/Marketplace';
+import MarketplaceBuyer from './pages/MarketplaceBuyer';
+import BuyerOrders from './pages/buyer/BuyerOrders';
+import BuyerPerformance from './pages/buyer/BuyerPerformance';
+import BuyerCart from './pages/buyer/BuyerCart';
 import Login from './components/Login';
 import Register from './components/Register';
 import ProductPageViewDemo from './components/marketplace/ProductPageView/ProductPageViewDemo';
+import PrivateRoute from './auth/PrivateRoute';
 import { BannerProvider, useBanner } from './contexts/BannerContext';
 import { Banner } from './hooks/shared';
 import { supabase } from './services/supabase';
@@ -34,49 +38,15 @@
 
   const handleScrollTo = refName => {
     const element = scrollTargets.current[refName]?.current;
-=======
-} from 'react-router-dom'
-
-import theme from './styles/theme'
-import TopBar from './components/TopBar'
-import BottomBar from './components/BottomBar'
-import Home from './pages/Home'
-import ProviderHome from './pages/provider/ProviderHome'
-import FichaTecnica from './pages/FichaTecnica'
-import TestSupabase from './services/test-supabase'
-import Marketplace from './pages/Marketplace'
-import MarketplaceBuyer from './pages/MarketplaceBuyer'
-import BuyerOrders from './pages/buyer/BuyerOrders'
-import BuyerPerformance from './pages/buyer/BuyerPerformance'
-import BuyerCart from './pages/buyer/BuyerCart'
-import Login from './components/Login'
-import Register from './components/Register'
-import PrivateRoute from './auth/PrivateRoute'
-import { testConnection } from './services/supabase'
-import { BannerProvider, useBanner } from './contexts/BannerContext'
-import { Banner } from './hooks/shared'
-
-function AppContent({ mensaje, supabaseStatus }) {
-  const location = useLocation()
-  const navigate = useNavigate()
-  const scrollTargets = useRef({})
-  const { bannerState, hideBanner } = useBanner()
-
-  const handleScrollTo = (refName) => {
-    const element = scrollTargets.current[refName]?.current
->>>>>>> 1ebc398c
     if (element) {
       const topBarHeight = 30;
       const elementPosition =
         element.getBoundingClientRect().top + window.pageYOffset;
-      const offsetPosition = elementPosition - topBarHeight;
-
-      window.scrollTo({
+      const offsetPosition = elementPosition - topBarHeight;      window.scrollTo({
         top: offsetPosition,
         behavior: 'smooth',
       });
     }
-<<<<<<< HEAD
   };
 
   useEffect(() => {
@@ -88,29 +58,21 @@
       }
 
       const session = data.session;
+      const accountType = localStorage.getItem('account_type');
 
       if (session && location.pathname === '/') {
-        navigate('/supplier/home', { replace: true });
+        if (accountType === 'proveedor') {
+          navigate('/supplier/home', { replace: true });
+        } else if (accountType === 'comprador') {
+          navigate('/buyer/marketplace', { replace: true });
+        } else {
+          navigate('/supplier/home', { replace: true });
+        }
       }
     };
 
     checkSession();
   }, [location.pathname, navigate]);
-=======
-  }
-  useEffect(() => {
-    const supplierid = localStorage.getItem('supplierid')
-    const sellerid = localStorage.getItem('sellerid')
-    const accountType = localStorage.getItem('account_type') // Solo redirigir si está en la página de inicio y está autenticado
-    if (location.pathname === '/') {
-      if (supplierid && accountType === 'proveedor') {
-        navigate('/supplier/home', { replace: true })
-      } else if (sellerid && accountType === 'comprador') {
-        navigate('/buyer/marketplace', { replace: true })
-      }
-    }
-  }, [location.pathname, navigate])
->>>>>>> 1ebc398c
 
   useEffect(() => {
     const handlePopstate = () => {
