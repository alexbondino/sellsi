--- conflicted
+++ resolved
@@ -1,32 +1,24 @@
-<<<<<<< HEAD
 import React from 'react'
-import { Box, Typography, IconButton } from '@mui/material'
+import { Box, Typography, IconButton, useMediaQuery } from '@mui/material'
 import LinkedInIcon from '@mui/icons-material/LinkedIn'
 import InstagramIcon from '@mui/icons-material/Instagram'
 import WhatsAppIcon from '@mui/icons-material/WhatsApp'
-=======
-import React from 'react';
-import { Box, Typography, IconButton, useMediaQuery } from '@mui/material';
-import LinkedInIcon from '@mui/icons-material/LinkedIn';
-import InstagramIcon from '@mui/icons-material/Instagram';
-import WhatsAppIcon from '@mui/icons-material/WhatsApp';
-import { useTheme } from '@mui/material/styles';
->>>>>>> 8808ea1e
+import { useTheme } from '@mui/material/styles'
 
 const BottomBar = () => {
-  const theme = useTheme();
-  const isMobile = useMediaQuery(theme.breakpoints.down('sm'));
+  const theme = useTheme()
+  const isMobile = useMediaQuery(theme.breakpoints.down('sm'))
 
   return (
     <Box
       sx={{
         backgroundColor: theme.palette.bars.main,
-        width: '100vw', // ✅ reemplazado '100vw' para evitar scroll lateral
+        width: '100vw',
         px: 2,
         py: 2,
         display: 'flex',
         justifyContent: 'center',
-        overflowX: 'hidden', // ✅ seguridad adicional
+        overflowX: 'hidden',
       }}
     >
       <Box
@@ -41,27 +33,23 @@
           color: '#fff',
         }}
       >
-        {/* Logo y texto */}
+        {/* Logo + texto */}
         <Box sx={{ display: 'flex', alignItems: 'center', gap: 1 }}>
           <img src="/logo.svg" alt="SELLSI Logo" style={{ height: 28 }} />
-<<<<<<< HEAD
-          <Typography>Marketplace que conecta</Typography>
-=======
-          <Typography variant="body2" sx={{ color: '#fff', fontWeight: 500 }}>
+          <Typography variant="body2" sx={{ fontWeight: 500 }}>
             Marketplace que conecta
           </Typography>
->>>>>>> 8808ea1e
         </Box>
 
-        {/* Íconos de redes sociales */}
+        {/* Íconos redes sociales */}
         <Box sx={{ display: 'flex', gap: 1 }}>
-          <IconButton href="#" sx={{ color: '#fff' }}>
+          <IconButton href="#" sx={{ color: '#fff' }} aria-label="LinkedIn">
             <LinkedInIcon />
           </IconButton>
-          <IconButton href="#" sx={{ color: '#fff' }}>
+          <IconButton href="#" sx={{ color: '#fff' }} aria-label="Instagram">
             <InstagramIcon />
           </IconButton>
-          <IconButton href="#" sx={{ color: '#fff' }}>
+          <IconButton href="#" sx={{ color: '#fff' }} aria-label="WhatsApp">
             <WhatsAppIcon />
           </IconButton>
         </Box>
