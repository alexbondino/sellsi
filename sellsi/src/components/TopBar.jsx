<<<<<<< HEAD
import { Box, Button } from '@mui/material'
import { useState } from 'react' // Importar useState
import Login from './login'
import CrearAcc from './crearacc' // <--- Agrega esto

const TopBar = () => {
  // Estado para controlar la apertura/cierre del modal
  const [openLoginModal, setOpenLoginModal] = useState(false)
  const [openRegisterModal, setOpenRegisterModal] = useState(false) // Estado para el modal de registro

  // Función para abrir el modal de login
  const handleOpenLogin = () => {
    setOpenLoginModal(true)
  }

  // Función para cerrar el modal de login
  const handleCloseLogin = () => {
    setOpenLoginModal(false)
  }

  // Función para abrir el modal de registro
  const handleOpenRegister = () => setOpenRegisterModal(true)

  // Función para cerrar el modal de registro
  const handleCloseRegister = () => setOpenRegisterModal(false)
=======
import { useState } from 'react';
import {
  Box,
  Button,
  IconButton,
  Menu,
  MenuItem,
  useMediaQuery,
} from '@mui/material';
import MenuIcon from '@mui/icons-material/Menu';
import { useTheme } from '@mui/material/styles';

const TopBar = ({ onNavigate }) => {
  const theme = useTheme();
  const isMobile = useMediaQuery(theme.breakpoints.down('md'));

  const sectionsMap = {
    'Quiénes somos': 'quienesSomosRef',
    Servicios: 'serviciosRef',
    Contáctanos: 'contactanosRef',
  };

  const [menuAnchor, setMenuAnchor] = useState(null);
  const openMenu = e => setMenuAnchor(e.currentTarget);
  const closeMenu = () => setMenuAnchor(null);

  const handleNavigate = ref => {
    closeMenu();
    onNavigate(ref);
  };
>>>>>>> 8808ea1e

  return (
    <Box
      sx={{
<<<<<<< HEAD
        backgroundColor: 'bars.main',
=======
        backgroundColor: theme.palette.bars.main,
>>>>>>> 8808ea1e
        width: '100vw',
        px: 0,
        py: 1,
        display: 'flex',
        justifyContent: 'center',
        position: 'fixed',
        top: 0,
        zIndex: 1100,
<<<<<<< HEAD
=======
        overflowX: 'hidden',
>>>>>>> 8808ea1e
      }}
    >
      <Box
        sx={{
          width: '100%',
          maxWidth: '1200px',
          px: 2,
          display: 'flex',
          justifyContent: 'space-between',
          alignItems: 'center',
<<<<<<< HEAD
        }}
      >
        {/* Logo + Menú */}
        <Box sx={{ display: 'flex', alignItems: 'center', gap: 4 }}>
          <img src="/logo.svg" alt="SELLSI Logo" style={{ height: 28 }} />

          {/* Menú de navegación */}
          <Box sx={{ display: 'flex', gap: 3 }}>
            <Button color="inherit" sx={{ fontWeight: 'bold' }}>
              Quiénes somos
            </Button>
            <Button color="inherit" sx={{ fontWeight: 'bold' }}>
              Servicios
            </Button>
            <Button color="inherit" sx={{ fontWeight: 'bold' }}>
              Trabaja con nosotros
            </Button>
            <Button color="inherit" sx={{ fontWeight: 'bold' }}>
              Contáctanos
            </Button>
          </Box>
        </Box>
=======
          overflowX: 'hidden',
        }}
      >
        {/* Logo y navegación */}
        <Box
          sx={{ display: 'flex', alignItems: 'center', gap: 2, flexShrink: 0 }}
        >
          <img
            src="/logo.svg"
            alt="SELLSI Logo"
            style={{ height: 28, maxWidth: '120px', flexShrink: 0 }}
          />

          {!isMobile && (
            <Box sx={{ display: 'flex', gap: 3 }}>
              {Object.entries(sectionsMap).map(([label, ref]) => (
                <Button
                  key={ref}
                  onClick={() => onNavigate(ref)}
                  color="inherit"
                  sx={{
                    fontWeight: 'bold',
                    color: theme.palette.common.white,
                  }}
                >
                  {label}
                </Button>
              ))}
            </Box>
          )}
        </Box>

        {/* Botones o menú hamburguesa */}
        {isMobile ? (
          <>
            <IconButton
              onClick={openMenu}
              sx={{ color: theme.palette.common.white, p: 1 }}
            >
              <MenuIcon fontSize="large" />
            </IconButton>
            <Menu
              anchorEl={menuAnchor}
              open={Boolean(menuAnchor)}
              onClose={closeMenu}
              anchorOrigin={{
                vertical: 'bottom',
                horizontal: 'right',
              }}
              transformOrigin={{
                vertical: 'top',
                horizontal: 'right',
              }}
              PaperProps={{
                sx: {
                  maxWidth: '90vw',
                  overflowX: 'hidden',
                },
              }}
            >
              {Object.entries(sectionsMap).map(([label, ref]) => (
                <MenuItem key={ref} onClick={() => handleNavigate(ref)}>
                  {label}
                </MenuItem>
              ))}
              <MenuItem onClick={closeMenu}>Iniciar sesión</MenuItem>
              <MenuItem onClick={closeMenu}>Registrarse</MenuItem>
            </Menu>
          </>
        ) : (
          <Box sx={{ display: 'flex', gap: 1 }}>
            <Button
              variant="contained"
              sx={{
                backgroundColor: theme.palette.primary.main,
                color: theme.palette.common.white,
                fontWeight: 'bold',
                '&:hover': {
                  backgroundColor: theme.palette.primary.dark,
                },
              }}
            >
              Iniciar sesión
            </Button>
            <Button
              variant="outlined"
              sx={{
                color: theme.palette.common.white,
                borderColor: theme.palette.primary.main,
                fontWeight: 'bold',
                '&:hover': {
                  backgroundColor: theme.palette.primary.main,
                  borderColor: theme.palette.primary.main,
                },
              }}
            >
              Registrarse
            </Button>
          </Box>
        )}
      </Box>
    </Box>
  );
};
>>>>>>> 8808ea1e

        {/* Botones de login y register */}
        <Box sx={{ display: 'flex', gap: 1 }}>
          <Button
            sx={{ backgroundColor: 'primary.main', color: 'text.white' }}
            onClick={handleOpenLogin} // Añadir evento onClick
          >
            Iniciar sesión
          </Button>
          <Button
            variant="outlined"
            sx={{ color: 'text.white', borderColor: 'primary.main' }}
            onClick={handleOpenRegister} // <--- Agrega esto
          >
            Registrarse
          </Button>
        </Box>
      </Box>

      {/* Modal de Login */}
      <Login
        open={openLoginModal}
        handleClose={() => setOpenLoginModal(false)}
        handleOpenRegister={() => {
          setOpenLoginModal(false)
          setOpenRegisterModal(true)
        }}
      />
      {openRegisterModal && (
        <CrearAcc
          open={openRegisterModal}
          onClose={() => setOpenRegisterModal(false)}
        />
      )}
    </Box>
  )
}

export default TopBar<|MERGE_RESOLUTION|>--- conflicted
+++ resolved
@@ -1,31 +1,4 @@
-<<<<<<< HEAD
-import { Box, Button } from '@mui/material'
-import { useState } from 'react' // Importar useState
-import Login from './login'
-import CrearAcc from './crearacc' // <--- Agrega esto
-
-const TopBar = () => {
-  // Estado para controlar la apertura/cierre del modal
-  const [openLoginModal, setOpenLoginModal] = useState(false)
-  const [openRegisterModal, setOpenRegisterModal] = useState(false) // Estado para el modal de registro
-
-  // Función para abrir el modal de login
-  const handleOpenLogin = () => {
-    setOpenLoginModal(true)
-  }
-
-  // Función para cerrar el modal de login
-  const handleCloseLogin = () => {
-    setOpenLoginModal(false)
-  }
-
-  // Función para abrir el modal de registro
-  const handleOpenRegister = () => setOpenRegisterModal(true)
-
-  // Función para cerrar el modal de registro
-  const handleCloseRegister = () => setOpenRegisterModal(false)
-=======
-import { useState } from 'react';
+import { useState } from 'react'
 import {
   Box,
   Button,
@@ -33,38 +6,51 @@
   Menu,
   MenuItem,
   useMediaQuery,
-} from '@mui/material';
-import MenuIcon from '@mui/icons-material/Menu';
-import { useTheme } from '@mui/material/styles';
+} from '@mui/material'
+import MenuIcon from '@mui/icons-material/Menu'
+import { useTheme } from '@mui/material/styles'
+import Login from './login'
+import CrearAcc from './crearacc'
 
 const TopBar = ({ onNavigate }) => {
-  const theme = useTheme();
-  const isMobile = useMediaQuery(theme.breakpoints.down('md'));
+  const theme = useTheme()
+  const isMobile = useMediaQuery(theme.breakpoints.down('md'))
+
+  const [menuAnchor, setMenuAnchor] = useState(null)
+  const [openLoginModal, setOpenLoginModal] = useState(false)
+  const [openRegisterModal, setOpenRegisterModal] = useState(false)
+
+  const openMenu = (e) => setMenuAnchor(e.currentTarget)
+  const closeMenu = () => setMenuAnchor(null)
+
+  const handleOpenLogin = () => {
+    setOpenLoginModal(true)
+    closeMenu() // cierra el menú si estás en móvil
+  }
+
+  const handleOpenRegister = () => {
+    setOpenRegisterModal(true)
+    closeMenu()
+  }
+
+  const handleCloseLogin = () => setOpenLoginModal(false)
+  const handleCloseRegister = () => setOpenRegisterModal(false)
 
   const sectionsMap = {
     'Quiénes somos': 'quienesSomosRef',
     Servicios: 'serviciosRef',
     Contáctanos: 'contactanosRef',
-  };
+  }
 
-  const [menuAnchor, setMenuAnchor] = useState(null);
-  const openMenu = e => setMenuAnchor(e.currentTarget);
-  const closeMenu = () => setMenuAnchor(null);
-
-  const handleNavigate = ref => {
-    closeMenu();
-    onNavigate(ref);
-  };
->>>>>>> 8808ea1e
+  const handleNavigate = (ref) => {
+    closeMenu()
+    onNavigate(ref)
+  }
 
   return (
     <Box
       sx={{
-<<<<<<< HEAD
-        backgroundColor: 'bars.main',
-=======
         backgroundColor: theme.palette.bars.main,
->>>>>>> 8808ea1e
         width: '100vw',
         px: 0,
         py: 1,
@@ -73,10 +59,7 @@
         position: 'fixed',
         top: 0,
         zIndex: 1100,
-<<<<<<< HEAD
-=======
         overflowX: 'hidden',
->>>>>>> 8808ea1e
       }}
     >
       <Box
@@ -87,31 +70,6 @@
           display: 'flex',
           justifyContent: 'space-between',
           alignItems: 'center',
-<<<<<<< HEAD
-        }}
-      >
-        {/* Logo + Menú */}
-        <Box sx={{ display: 'flex', alignItems: 'center', gap: 4 }}>
-          <img src="/logo.svg" alt="SELLSI Logo" style={{ height: 28 }} />
-
-          {/* Menú de navegación */}
-          <Box sx={{ display: 'flex', gap: 3 }}>
-            <Button color="inherit" sx={{ fontWeight: 'bold' }}>
-              Quiénes somos
-            </Button>
-            <Button color="inherit" sx={{ fontWeight: 'bold' }}>
-              Servicios
-            </Button>
-            <Button color="inherit" sx={{ fontWeight: 'bold' }}>
-              Trabaja con nosotros
-            </Button>
-            <Button color="inherit" sx={{ fontWeight: 'bold' }}>
-              Contáctanos
-            </Button>
-          </Box>
-        </Box>
-=======
-          overflowX: 'hidden',
         }}
       >
         {/* Logo y navegación */}
@@ -129,7 +87,7 @@
               {Object.entries(sectionsMap).map(([label, ref]) => (
                 <Button
                   key={ref}
-                  onClick={() => onNavigate(ref)}
+                  onClick={() => handleNavigate(ref)}
                   color="inherit"
                   sx={{
                     fontWeight: 'bold',
@@ -143,7 +101,7 @@
           )}
         </Box>
 
-        {/* Botones o menú hamburguesa */}
+        {/* Botones o menú móvil */}
         {isMobile ? (
           <>
             <IconButton
@@ -156,34 +114,24 @@
               anchorEl={menuAnchor}
               open={Boolean(menuAnchor)}
               onClose={closeMenu}
-              anchorOrigin={{
-                vertical: 'bottom',
-                horizontal: 'right',
-              }}
-              transformOrigin={{
-                vertical: 'top',
-                horizontal: 'right',
-              }}
-              PaperProps={{
-                sx: {
-                  maxWidth: '90vw',
-                  overflowX: 'hidden',
-                },
-              }}
+              anchorOrigin={{ vertical: 'bottom', horizontal: 'right' }}
+              transformOrigin={{ vertical: 'top', horizontal: 'right' }}
+              PaperProps={{ sx: { maxWidth: '90vw', overflowX: 'hidden' } }}
             >
               {Object.entries(sectionsMap).map(([label, ref]) => (
                 <MenuItem key={ref} onClick={() => handleNavigate(ref)}>
                   {label}
                 </MenuItem>
               ))}
-              <MenuItem onClick={closeMenu}>Iniciar sesión</MenuItem>
-              <MenuItem onClick={closeMenu}>Registrarse</MenuItem>
+              <MenuItem onClick={handleOpenLogin}>Iniciar sesión</MenuItem>
+              <MenuItem onClick={handleOpenRegister}>Registrarse</MenuItem>
             </Menu>
           </>
         ) : (
           <Box sx={{ display: 'flex', gap: 1 }}>
             <Button
               variant="contained"
+              onClick={handleOpenLogin}
               sx={{
                 backgroundColor: theme.palette.primary.main,
                 color: theme.palette.common.white,
@@ -197,6 +145,7 @@
             </Button>
             <Button
               variant="outlined"
+              onClick={handleOpenRegister}
               sx={{
                 color: theme.palette.common.white,
                 borderColor: theme.palette.primary.main,
@@ -212,43 +161,20 @@
           </Box>
         )}
       </Box>
-    </Box>
-  );
-};
->>>>>>> 8808ea1e
-
-        {/* Botones de login y register */}
-        <Box sx={{ display: 'flex', gap: 1 }}>
-          <Button
-            sx={{ backgroundColor: 'primary.main', color: 'text.white' }}
-            onClick={handleOpenLogin} // Añadir evento onClick
-          >
-            Iniciar sesión
-          </Button>
-          <Button
-            variant="outlined"
-            sx={{ color: 'text.white', borderColor: 'primary.main' }}
-            onClick={handleOpenRegister} // <--- Agrega esto
-          >
-            Registrarse
-          </Button>
-        </Box>
-      </Box>
 
       {/* Modal de Login */}
       <Login
         open={openLoginModal}
-        handleClose={() => setOpenLoginModal(false)}
+        handleClose={handleCloseLogin}
         handleOpenRegister={() => {
-          setOpenLoginModal(false)
-          setOpenRegisterModal(true)
+          handleCloseLogin()
+          handleOpenRegister()
         }}
       />
+
+      {/* Modal de Registro */}
       {openRegisterModal && (
-        <CrearAcc
-          open={openRegisterModal}
-          onClose={() => setOpenRegisterModal(false)}
-        />
+        <CrearAcc open={openRegisterModal} onClose={handleCloseRegister} />
       )}
     </Box>
   )
