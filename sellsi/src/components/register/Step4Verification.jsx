import React from 'react';
import { Box, Typography } from '@mui/material';
import { CustomButton } from '../../hooks/shared';

const Step4Verification = ({ email, onBack }) => {
  return (
    <Box
      display="flex"
      flexDirection="column"
      alignItems="center"
      justifyContent="center"
      minHeight={300}
      textAlign="center"
      px={2}
    >
      <Typography
        variant="h4"
        sx={{
          mb: 3,
          mt: 2,
          fontWeight: 700,
          fontSize: 24,
          color: '#2E7D32',
        }}
      >
        ¡Cuenta creada con éxito!
      </Typography>

      <Typography sx={{ fontSize: 16, mb: 2 }}>
        Te hemos enviado un enlace de verificación al correo:
      </Typography>

      <Typography sx={{ fontWeight: 600, fontSize: 18, mb: 3, color: '#000' }}>
        {email}
      </Typography>

<<<<<<< HEAD
      <Typography sx={{ fontSize: 15, color: '#555', mb: 4 }}>
        Por favor revisa tu bandeja de entrada (o spam) y haz clic en el enlace
        para activar tu cuenta y comenzar a usar Sellsi.
      </Typography>
=======
      <Box sx={{ display: 'flex', justifyContent: 'center', mb: 1.5 }}>
        <Timer timer={timer} size="large" />
      </Box>

      <Box sx={{ mb: 1.5, mt: 2 }}>
        <VerificationCodeInput
          codigo={codigo}
          setCodigo={setCodigo}
          length={5}
          size="large"
        />
      </Box>

      <CustomButton
        variant="text"
        onClick={onResendCode}
        sx={{ mb: 2, fontSize: 14 }}
      >
        Reenviar Código
      </CustomButton>

      <CustomButton
        disabled={!codigoCompleto}
        onClick={onVerify}
        sx={{
          width: 220,
          height: { xs: '32px', sm: '32px', md: '44px', lg: '44px' },
          mb: 3,
          mt: 1,
        }}
      >
        Verificar Código
      </CustomButton>
>>>>>>> 1ebc398c

      <CustomButton
        onClick={onBack}
        variant="text"
        sx={{
          fontSize: 14,
          color: '#888',
          '&:hover': { color: '#1976d2', background: 'transparent' },
          height: { md: '32px' },
        }}
      >
        Volver atrás
      </CustomButton>
    </Box>
  );
};

export default Step4Verification;<|MERGE_RESOLUTION|>--- conflicted
+++ resolved
@@ -34,48 +34,10 @@
         {email}
       </Typography>
 
-<<<<<<< HEAD
       <Typography sx={{ fontSize: 15, color: '#555', mb: 4 }}>
         Por favor revisa tu bandeja de entrada (o spam) y haz clic en el enlace
         para activar tu cuenta y comenzar a usar Sellsi.
-      </Typography>
-=======
-      <Box sx={{ display: 'flex', justifyContent: 'center', mb: 1.5 }}>
-        <Timer timer={timer} size="large" />
-      </Box>
-
-      <Box sx={{ mb: 1.5, mt: 2 }}>
-        <VerificationCodeInput
-          codigo={codigo}
-          setCodigo={setCodigo}
-          length={5}
-          size="large"
-        />
-      </Box>
-
-      <CustomButton
-        variant="text"
-        onClick={onResendCode}
-        sx={{ mb: 2, fontSize: 14 }}
-      >
-        Reenviar Código
-      </CustomButton>
-
-      <CustomButton
-        disabled={!codigoCompleto}
-        onClick={onVerify}
-        sx={{
-          width: 220,
-          height: { xs: '32px', sm: '32px', md: '44px', lg: '44px' },
-          mb: 3,
-          mt: 1,
-        }}
-      >
-        Verificar Código
-      </CustomButton>
->>>>>>> 1ebc398c
-
-      <CustomButton
+      </Typography>      <CustomButton
         onClick={onBack}
         variant="text"
         sx={{
