import React from 'react';
import { Box, Typography, Paper, Button } from '@mui/material';
import { CustomButton } from '../../hooks/shared';

const Step2AccountType = ({ selectedType, onTypeSelect, onNext, onBack }) => {
  const handleTypeSelect = type => {
    onTypeSelect(type);
    localStorage.setItem('tipoCuenta', type);
  };

  const handleContinue = () => {
    if (!selectedType) return;
    onNext();
  };

  return (
    <Box
      display="flex"
      flexDirection="column"
      alignItems="center"
      justifyContent="center"
      minHeight={300}
    >
      <Typography
        variant="h5"
        sx={{
          mb: { xs: 1, sm: 1, md: 1, lg: 6 },
          mt: 2,
          fontWeight: 700,
          textAlign: 'center',
          fontSize: { xs: 18, sm: 18, lg: 22 },
        }}
      >
        Elige el tipo de cuenta predeterminado
      </Typography>{' '}
      {/* Versión para pantallas xs y sm - Botones elegantes arriba */}
      <Box
        sx={{
          display: { xs: 'block', sm: 'block', md: 'none' },
          width: '100%',
          maxWidth: 480,
          mb: 3,
        }}
      >
        {/* Botones de selección elegantes */}
        <Box
          sx={{
            display: 'flex',
            gap: 1,
            mb: 3,
            p: 0.5,
            backgroundColor: '#f5f5f5',
            borderRadius: 2,
          }}
        >
          <Button
            onClick={() => onTypeSelect('proveedor')}
            sx={{
              flex: 1,
              py: 1.5,
              borderRadius: 1.5,
              fontWeight: 600,
              fontSize: { xs: 13, sm: 14 },
              textTransform: 'none',
              backgroundColor:
                selectedType === 'proveedor' ? '#41B6E6' : 'transparent',
              color: selectedType === 'proveedor' ? '#fff' : '#666',
              boxShadow:
                selectedType === 'proveedor'
                  ? '0 2px 8px rgba(65, 182, 230, 0.3)'
                  : 'none',
              transition: 'all 0.3s ease',
              '&:hover': {
                backgroundColor:
                  selectedType === 'proveedor' ? '#2fa4d6' : '#e0e0e0',
              },
            }}
          >
            Cuenta Proveedor
          </Button>
          <Button
            onClick={() => onTypeSelect('comprador')}
            sx={{
              flex: 1,
              py: 1.5,
              borderRadius: 1.5,
              fontWeight: 600,
              fontSize: { xs: 13, sm: 14 },
              textTransform: 'none',
              backgroundColor:
                selectedType === 'comprador' ? '#41B6E6' : 'transparent',
              color: selectedType === 'comprador' ? '#fff' : '#666',
              boxShadow:
                selectedType === 'comprador'
                  ? '0 2px 8px rgba(65, 182, 230, 0.3)'
                  : 'none',
              transition: 'all 0.3s ease',
              '&:hover': {
                backgroundColor:
                  selectedType === 'comprador' ? '#2fa4d6' : '#e0e0e0',
              },
            }}
          >
            Cuenta Comprador
          </Button>
        </Box>{' '}
        {/* Contenido dinámico basado en selección */}
        {selectedType ? (
          <Box
            sx={{
              p: 1,
              backgroundColor: '#fafbfc',
              borderRadius: 2,
              border: `2px solid ${selectedType ? '#41B6E6' : '#eee'}`,
              background: selectedType ? '#f0fbff' : '#fafbfc',
              transition: 'all 0.3s ease',
              height: { xs: 210, sm: 240 }, // Altura fija para evitar cambios de layout
              display: 'flex',
              flexDirection: 'column',
              overflow: 'hidden', // Previene desbordamiento
            }}
          >
            <Typography
              variant="h6"
              sx={{
                fontWeight: 700,
                mb: 1,
                color: '#222',
                fontSize: { xs: 16, sm: 18 },
                textAlign: 'center',
              }}
            >
              {selectedType === 'proveedor'
                ? 'Cuenta Proveedor'
                : 'Cuenta Comprador'}
            </Typography>
            <Typography
              variant="body2"
              sx={{
                color: '#888',
                mb: 2,
                fontSize: { xs: 12, sm: 13 },
                textAlign: 'center',
              }}
            >
              {selectedType === 'proveedor'
                ? 'Regístrate como proveedor para:'
                : 'Regístrate como comprador para:'}
            </Typography>{' '}
            <Box
              component="ul"
              sx={{
                m: 0,
                p: 0,
                pl: 0,
                fontSize: { xs: 11, sm: 12 },
                color: '#444',
                lineHeight: 1.4,
                listStyle: 'none',
                flex: 1, // Ocupa el espacio restante
                display: 'flex',
                flexDirection: 'column',
                justifyContent: 'flex-start', // Alinea los elementos al inicio
              }}
            >
              {selectedType === 'proveedor' ? (
                <>
                  <Box
                    component="li"
                    sx={{ mb: 1, display: 'flex', alignItems: 'flex-start' }}
                  >
                    <Box
                      component="span"
                      sx={{ mr: 1.5, color: '#41B6E6', fontWeight: 'bold' }}
                    >
                      •
                    </Box>
                    <Box component="span">
                      Crear el perfil de tu empresa y promocionar tus productos
                    </Box>
                  </Box>
                  <Box
                    component="li"
                    sx={{ mb: 1, display: 'flex', alignItems: 'flex-start' }}
                  >
                    <Box
                      component="span"
                      sx={{ mr: 1.5, color: '#41B6E6', fontWeight: 'bold' }}
                    >
                      •
                    </Box>
                    <Box component="span">
                      Recibir solicitudes de compradores
                    </Box>
                  </Box>
                  <Box
                    component="li"
                    sx={{ mb: 1, display: 'flex', alignItems: 'flex-start' }}
                  >
                    <Box
                      component="span"
                      sx={{ mr: 1.5, color: '#41B6E6', fontWeight: 'bold' }}
                    >
                      •
                    </Box>
                    <Box component="span">
                      Acceder a una base de datos de compradores
                    </Box>
                  </Box>
                  <Box
                    component="li"
                    sx={{ mb: 1, display: 'flex', alignItems: 'flex-start' }}
                  >
                    <Box
                      component="span"
                      sx={{ mr: 1.5, color: '#41B6E6', fontWeight: 'bold' }}
                    >
                      •
                    </Box>
                    <Box component="span">
                      Ofrecer productos a leads de compradores
                    </Box>
                  </Box>
                  <Box
                    component="li"
                    sx={{ display: 'flex', alignItems: 'flex-start' }}
                  >
                    <Box
                      component="span"
                      sx={{ mr: 1.5, color: '#41B6E6', fontWeight: 'bold' }}
                    >
                      •
                    </Box>
                    <Box component="span">Comerciar carga no reclamada</Box>
                  </Box>
                </>
              ) : (
                <>
                  <Box
                    component="li"
                    sx={{ mb: 1, display: 'flex', alignItems: 'flex-start' }}
                  >
                    <Box
                      component="span"
                      sx={{ mr: 1.5, color: '#41B6E6', fontWeight: 'bold' }}
                    >
                      •
                    </Box>
                    <Box component="span">
                      Buscar productos y solicitar cotizaciones a proveedores
                    </Box>
                  </Box>
                  <Box
                    component="li"
                    sx={{ mb: 1, display: 'flex', alignItems: 'flex-start' }}
                  >
                    <Box
                      component="span"
                      sx={{ mr: 1.5, color: '#41B6E6', fontWeight: 'bold' }}
                    >
                      •
                    </Box>
                    <Box component="span">
                      Crear solicitudes para que proveedores te contacten
                    </Box>
                  </Box>
                  <Box
                    component="li"
                    sx={{ display: 'flex', alignItems: 'flex-start' }}
                  >
                    <Box
                      component="span"
                      sx={{ mr: 1.5, color: '#41B6E6', fontWeight: 'bold' }}
                    >
                      •
                    </Box>
                    <Box component="span">Acceder a carga no reclamada</Box>
                  </Box>
                </>
              )}
            </Box>
          </Box>
        ) : (
          <Box
            sx={{
              p: 4,
              backgroundColor: '#f9f9f9',
              borderRadius: 2,
              border: '2px dashed #ddd',
              textAlign: 'center',
            }}
          >
            <Typography
              sx={{
                color: '#999',
                fontSize: { xs: 14, sm: 15 },
                fontStyle: 'italic',
              }}
            >
              Selecciona un tipo de cuenta para ver los beneficios
            </Typography>
          </Box>
        )}
      </Box>
      {/* Versión para pantallas md y superiores - Cards originales */}
      <Box
        display={{ xs: 'none', sm: 'none', md: 'flex' }}
        gap={{ md: 3, lg: 4 }}
        width="100%"
        justifyContent="center"
        flexWrap="wrap"
        sx={{ px: { md: 1, lg: 2 } }}
      >
        <Paper
          elevation={3}
          sx={{
            p: { xs: 1, sm: 1, md: 2 },
            minWidth: { xs: 280, sm: 300, md: 330, lg: 350 },
            maxWidth: { xs: 350, sm: 400 },
            flex: 1,
            display: 'flex',
            flexDirection: 'column',
            justifyContent: 'space-between',
            height: { xs: 180, sm: 200, md: 240, lg: 280 },
            border:
              selectedType === 'proveedor'
                ? `2px solid #41B6E6`
                : `2px solid #eee`,
            background: selectedType === 'proveedor' ? '#f0fbff' : '#fafbfc',
          }}
        >
          <Box flexGrow={1} width="100%">
            {' '}
            <Typography
              variant="h6"
              sx={{
                fontWeight: 700,
                mb: { xs: 0, sm: 0, md: 0.5 },
                color: '#222',
                fontSize: { xs: 16, sm: 16, lg: 18 },
              }}
            >
              Cuenta Proveedor
            </Typography>
            <Typography
              variant="body2"
              sx={{
                color: '#888',
                mb: 1,
                fontSize: { xs: 9, sm: 11, lg: 13 },
              }}
            >
              Regístrate como proveedor para:
            </Typography>
            <Box
              component="ul"
              sx={{
                m: 0,
                p: 0,
                pl: 0,
                fontSize: { xs: 7, sm: 9, md: 10, lg: 13 },
                color: '#444',
                lineHeight: 1.3,
                listStyle: 'none',
              }}
            >
<<<<<<< HEAD
              <li>Crear el perfil de tu empresa y promocionar tus productos</li>
              <li>Recibir solicitudes de compradores</li>
              <li>Acceder a una base de datos de compradores</li>
              <li>Ofrecer productos a leads de compradores</li>
              <li>Comerciar carga no reclamada</li>
            </ul>
=======
              {' '}
              <Box
                component="li"
                sx={{ mb: '3px', display: 'flex', alignItems: 'flex-start' }}
              >
                <Box component="span" sx={{ mr: 1 }}>
                  •
                </Box>
                <Box component="span">
                  Crear el perfil de tu empresa y promocionar tus productos
                </Box>
              </Box>
              <Box
                component="li"
                sx={{ mb: '3px', display: 'flex', alignItems: 'flex-start' }}
              >
                <Box component="span" sx={{ mr: 1 }}>
                  •
                </Box>
                <Box component="span">Recibir solicitudes de compradores</Box>
              </Box>
              <Box
                component="li"
                sx={{ mb: '3px', display: 'flex', alignItems: 'flex-start' }}
              >
                <Box component="span" sx={{ mr: 1 }}>
                  •
                </Box>
                <Box component="span">
                  Acceder a una base de datos de compradores
                </Box>
              </Box>
              <Box
                component="li"
                sx={{ mb: '3px', display: 'flex', alignItems: 'flex-start' }}
              >
                <Box component="span" sx={{ mr: 1 }}>
                  •
                </Box>
                <Box component="span">
                  Ofrecer productos a leads de compradores
                </Box>
              </Box>
              <Box
                component="li"
                sx={{ display: 'flex', alignItems: 'flex-start' }}
              >
                <Box component="span" sx={{ mr: 1 }}>
                  •
                </Box>
                <Box component="span">Comerciar carga no reclamada</Box>
              </Box>
            </Box>
>>>>>>> 1ebc398c
          </Box>
          <Button
            sx={{
              width: '100%',
              backgroundColor:
                selectedType === 'proveedor' ? '#41B6E6' : '#b0c4cc',
              color: '#fff',
              fontWeight: 700,
              textTransform: 'none',
              mt: 1.5,
              height: 36,
              fontSize: 14,
              '&:hover': { backgroundColor: '#2fa4d6' },
            }}
            onClick={() => handleTypeSelect('proveedor')}
          >
            Elegir
          </Button>
        </Paper>

        <Paper
          elevation={3}
          sx={{
            p: { xs: 1.5, sm: 2 },
            minWidth: { xs: 280, sm: 300, md: 330, lg: 350 },
            maxWidth: { xs: 350, sm: 400 },
            flex: 1,
            display: 'flex',
            flexDirection: 'column',
            justifyContent: 'space-between',
            height: { xs: 180, sm: 200, md: 240, lg: 280 },
            border:
              selectedType === 'comprador'
                ? `2px solid #41B6E6`
                : `2px solid #eee`,
            background: selectedType === 'comprador' ? '#f0fbff' : '#fafbfc',
          }}
        >
          <Box flexGrow={1} width="100%">
            {' '}
            <Typography
              variant="h6"
              sx={{
                fontWeight: 700,
                mb: { xs: 0, sm: 0, md: 0.5 },
                color: '#222',
                fontSize: { xs: 16, sm: 16, lg: 18 },
              }}
            >
              Cuenta Comprador
            </Typography>
            <Typography
              variant="body2"
              sx={{ color: '#888', mb: 1, fontSize: { xs: 9, sm: 11, lg: 13 } }}
            >
              Regístrate como comprador para:
            </Typography>
            <Box
              component="ul"
              sx={{
                m: 0,
                p: 0,
                pl: 0,
                color: '#444',
                fontSize: { xs: 7, sm: 9, md: 10, lg: 13 },
                lineHeight: 1.3,
                listStyle: 'none',
              }}
            >
<<<<<<< HEAD
              <li>Buscar productos y solicitar cotizaciones a proveedores</li>
              <li>Crear solicitudes para que proveedores te contacten</li>
              <li>Acceder a carga no reclamada</li>
            </ul>
=======
              {' '}
              <Box
                component="li"
                sx={{ mb: '3px', display: 'flex', alignItems: 'flex-start' }}
              >
                <Box component="span" sx={{ mr: 1 }}>
                  •
                </Box>
                <Box component="span">
                  Buscar productos y solicitar cotizaciones a proveedores
                </Box>
              </Box>
              <Box
                component="li"
                sx={{ mb: '3px', display: 'flex', alignItems: 'flex-start' }}
              >
                <Box component="span" sx={{ mr: 1 }}>
                  •
                </Box>
                <Box component="span">
                  Crear solicitudes para que proveedores te contacten
                </Box>
              </Box>
              <Box
                component="li"
                sx={{ display: 'flex', alignItems: 'flex-start' }}
              >
                <Box component="span" sx={{ mr: 1 }}>
                  •
                </Box>
                <Box component="span">Acceder a carga no reclamada</Box>
              </Box>
            </Box>
>>>>>>> 1ebc398c
          </Box>
          <Button
            variant="contained"
            sx={{
              width: '100%',
              backgroundColor:
                selectedType === 'comprador' ? '#41B6E6' : '#b0c4cc',
              color: '#fff',
              fontWeight: 700,
              textTransform: 'none',
              mt: 1.5,
              height: 36,
              fontSize: 14,
              '&:hover': { backgroundColor: '#2fa4d6' },
            }}
            onClick={() => handleTypeSelect('comprador')}
          >
            Elegir
          </Button>
        </Paper>
      </Box>
      <Box
        mt={4}
        display="flex"
        flexDirection="column"
        alignItems="center"
        width="100%"
      >
        <Typography
          sx={{
            color: '#888',
            fontSize: 12,
            mb: { xs: 1, sm: 1.5, md: 2.9, lg: 3.22, xl: 3.35 },
            mt: { xs: -6.5, sm: -4, md: 3, lg: 3, xl: 3 },
            textAlign: 'center',
          }}
        >
          *Podrás cambiar el tipo de cuenta más adelante desde la configuración
          de tu perfil.
        </Typography>
        <Box sx={{ width: '100%', maxWidth: 520 }}>
          <CustomButton
            type="submit"
            disabled={!selectedType}
            onClick={handleContinue}
            fullWidth
            sx={{ mb: 0.5, height: { md: '32px', lg: '44px' } }}
          >
            Continuar
          </CustomButton>
          <CustomButton
            variant="text"
            onClick={onBack}
            fullWidth
            sx={{ mt: 0.5, height: { md: '32px', lg: '44px' } }}
          >
            Volver atrás
          </CustomButton>
        </Box>
      </Box>
    </Box>
  );
};

export default Step2AccountType;<|MERGE_RESOLUTION|>--- conflicted
+++ resolved
@@ -1,18 +1,8 @@
-import React from 'react';
-import { Box, Typography, Paper, Button } from '@mui/material';
-import { CustomButton } from '../../hooks/shared';
+import React from 'react'
+import { Box, Typography, Paper, Button } from '@mui/material'
+import { CustomButton } from '../../hooks/shared'
 
 const Step2AccountType = ({ selectedType, onTypeSelect, onNext, onBack }) => {
-  const handleTypeSelect = type => {
-    onTypeSelect(type);
-    localStorage.setItem('tipoCuenta', type);
-  };
-
-  const handleContinue = () => {
-    if (!selectedType) return;
-    onNext();
-  };
-
   return (
     <Box
       display="flex"
@@ -311,6 +301,7 @@
         flexWrap="wrap"
         sx={{ px: { md: 1, lg: 2 } }}
       >
+        {/* Cuenta Proveedor */}
         <Paper
           elevation={3}
           sx={{
@@ -364,14 +355,6 @@
                 listStyle: 'none',
               }}
             >
-<<<<<<< HEAD
-              <li>Crear el perfil de tu empresa y promocionar tus productos</li>
-              <li>Recibir solicitudes de compradores</li>
-              <li>Acceder a una base de datos de compradores</li>
-              <li>Ofrecer productos a leads de compradores</li>
-              <li>Comerciar carga no reclamada</li>
-            </ul>
-=======
               {' '}
               <Box
                 component="li"
@@ -425,7 +408,6 @@
                 <Box component="span">Comerciar carga no reclamada</Box>
               </Box>
             </Box>
->>>>>>> 1ebc398c
           </Box>
           <Button
             sx={{
@@ -440,12 +422,13 @@
               fontSize: 14,
               '&:hover': { backgroundColor: '#2fa4d6' },
             }}
-            onClick={() => handleTypeSelect('proveedor')}
+            onClick={() => onTypeSelect('proveedor')}
           >
             Elegir
           </Button>
         </Paper>
 
+        {/* Cuenta Comprador */}
         <Paper
           elevation={3}
           sx={{
@@ -495,12 +478,6 @@
                 listStyle: 'none',
               }}
             >
-<<<<<<< HEAD
-              <li>Buscar productos y solicitar cotizaciones a proveedores</li>
-              <li>Crear solicitudes para que proveedores te contacten</li>
-              <li>Acceder a carga no reclamada</li>
-            </ul>
-=======
               {' '}
               <Box
                 component="li"
@@ -534,7 +511,6 @@
                 <Box component="span">Acceder a carga no reclamada</Box>
               </Box>
             </Box>
->>>>>>> 1ebc398c
           </Box>
           <Button
             variant="contained"
@@ -550,7 +526,7 @@
               fontSize: 14,
               '&:hover': { backgroundColor: '#2fa4d6' },
             }}
-            onClick={() => handleTypeSelect('comprador')}
+            onClick={() => onTypeSelect('comprador')}
           >
             Elegir
           </Button>
@@ -563,6 +539,7 @@
         alignItems="center"
         width="100%"
       >
+        {' '}
         <Typography
           sx={{
             color: '#888',
@@ -579,7 +556,7 @@
           <CustomButton
             type="submit"
             disabled={!selectedType}
-            onClick={handleContinue}
+            onClick={onNext}
             fullWidth
             sx={{ mb: 0.5, height: { md: '32px', lg: '44px' } }}
           >
@@ -596,7 +573,7 @@
         </Box>
       </Box>
     </Box>
-  );
-};
+  )
+}
 
-export default Step2AccountType;+export default Step2AccountType