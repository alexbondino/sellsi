--- conflicted
+++ resolved
@@ -199,19 +199,6 @@
     };
   }, [open, onClose]);
 
-<<<<<<< HEAD
-  const handleSubmit = e => {
-    handleLogin(e, onClose);
-  };
-
-  const handleRecuperarClose = () => {
-    dispatch({ type: 'CLOSE_RECUPERAR' });
-  };
-
-  const handleVolverLogin = () => {
-    dispatch({ type: 'CLOSE_RECUPERAR' });
-  };
-=======
   // ✅ CERRAR al cambiar de ruta
   // useEffect(() => {
   //   if (open) {
@@ -233,7 +220,6 @@
     dispatch({ type: 'CLOSE_RECUPERAR' })
     // No cerrar el modal principal, mantenerlo abierto para mostrar el login
   }
->>>>>>> 1ebc398c
 
   const handleRegistroClose = () => {
     dispatch({ type: 'CLOSE_REGISTRO' });
