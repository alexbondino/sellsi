import React, { useState, useEffect, useCallback } from 'react';
import {
  Box,
  Container,
  Typography,
  Button,
  TextField,
  FormControl,
  InputLabel,
  Select,
  MenuItem,
  Paper,
  Grid,
  Divider,
  Card,
  CardContent,
  Alert,
  InputAdornment,
  ToggleButton,
  ToggleButtonGroup,
  IconButton,
  Chip,
  Stack,
  useTheme,
  Tooltip,
  FormControlLabel,
  Radio,
  RadioGroup,
} from '@mui/material';
import {
  ArrowBack as ArrowBackIcon,
  Add as AddIcon,
  Delete as DeleteIcon,
  CloudUpload as CloudUploadIcon,
  Image as ImageIcon,
  Info as InfoIcon, // <-- Importar InfoIcon
} from '@mui/icons-material';
import { ThemeProvider } from '@mui/material/styles';
import { toast } from 'react-hot-toast';
import { useNavigate, useSearchParams } from 'react-router-dom';
import { supabase } from '../../../services/supabase';
import { UploadService } from '../../../services/uploadService';

// Components
import SideBarProvider from '../../layout/SideBar';
import { ImageUploader, FileUploader } from '../../ui';
import TramosSection from '../components/TramosSection'; // Importar el nuevo componente

// Hooks y stores
import { useSupplierProducts } from '../hooks/useSupplierProducts';
import { useProductForm } from '../hooks/useProductForm';
import { dashboardTheme } from '../../../styles/dashboardTheme';
import { formatPrice } from '../../marketplace/utils/formatters';

// Constantes
const CATEGORIES = [
  { value: '', label: 'Selecciona una categoría' },
  { value: 'Supermercado', label: 'Supermercado' },
  { value: 'Electrodomésticos', label: 'Electrodomésticos' },
  { value: 'Tecnología', label: 'Tecnología' },
  { value: 'Hogar', label: 'Hogar' },
  { value: 'Moda', label: 'Moda' },
];

const PRICING_TYPES = {
  UNIT: 'Por Unidad',
  TIER: 'Por Tramo',
};

const AddProduct = () => {
  const navigate = useNavigate();
  const [searchParams] = useSearchParams();
  const theme = useTheme(); // Usar los nuevos hooks modularizados
  const { createProduct, loadProducts } = useSupplierProducts();

  // Detectar modo de edición
  const editProductId = searchParams.get('edit');
  const isEditMode = Boolean(editProductId);
  const supplierId = localStorage.getItem('user_id'); // Usar el hook de formulario especializado
  const {
    formData,
    errors,
    touched,
    isLoading,
    isValid,
    updateField,
    handleFieldBlur,
    submitForm,
    resetForm,
  } = useProductForm(editProductId); // Estado local para errores de validación
  const [localErrors, setLocalErrors] = useState({});
  const [triedSubmit, setTriedSubmit] = useState(false);
  const [imageError, setImageError] = useState('');

  // Validación
  const validateForm = useCallback(() => {
    const newErrors = {};

    if (!formData.nombre.trim()) {
      newErrors.nombre = 'El nombre del producto es requerido';
    } else if (formData.nombre.length > 40) {
      newErrors.nombre = 'Máximo 40 caracteres';
    }
    if (!formData.descripcion.trim()) {
      newErrors.descripcion = 'La descripción es requerida';
    } else if (formData.descripcion.length > 600) {
      newErrors.descripcion = 'Máximo 600 caracteres';
    }

    if (!formData.categoria) {
      newErrors.categoria = 'Selecciona una categoría';
    }
    if (!formData.stock) {
      newErrors.stock = 'El stock es requerido';
    } else if (
      parseInt(formData.stock) < 1 ||
      parseInt(formData.stock) > 15000
    ) {
      newErrors.stock = 'Ingrese un número entre 1 y 15.000';
    }
    if (!formData.compraMinima) {
      newErrors.compraMinima = 'La compra mínima es requerida';
    } else if (
      parseInt(formData.compraMinima) < 1 ||
      parseInt(formData.compraMinima) > 15000
    ) {
      newErrors.compraMinima = 'Seleccione un número entre 1 y 15.000';
    } else if (
      parseInt(formData.compraMinima) > parseInt(formData.stock || 0)
    ) {
      newErrors.compraMinima =
        'La compra mínima no puede ser mayor al stock disponible';
    }

    if (formData.pricingType === 'Por Unidad') {
      if (!formData.precioUnidad || isNaN(Number(formData.precioUnidad))) {
        newErrors.precioUnidad = 'El precio es requerido';
<<<<<<< HEAD
<<<<<<< HEAD
      } else if (parseFloat(formData.precioUnidad) < 1) {
        newErrors.precioUnidad = 'El precio mínimo es 1';
=======
>>>>>>> origin/staging
=======
>>>>>>> 35c8448d
      }
    } else {
      // Si es Por Tramos, NO agregar error de precioUnidad
      const validTramos = formData.tramos.filter(
        t =>
          t.cantidad !== '' &&
          t.precio !== '' &&
          !isNaN(Number(t.cantidad)) &&
          !isNaN(Number(t.precio))
      );
      if (validTramos.length < 2) {
        newErrors.tramos =
          'Debe agregar al menos dos tramos válidos (cantidad y precio definidos)';
      } else {
        // Validar que ningún precio de tramo supere los 8 dígitos
        const tramosConPrecioAlto = validTramos.filter(
          t => parseFloat(t.precio) > 99999999
        );
        if (tramosConPrecioAlto.length > 0) {
          newErrors.tramos =
            'Los precios de los tramos no pueden superar los 8 dígitos (99,999,999)';
        } else {
          // Validar que las cantidades de los tramos no excedan el stock
          const stockNumber = parseInt(formData.stock || 0);
          const invalidTramos = validTramos.filter(
            tramo => parseInt(tramo.cantidad) > stockNumber
          );
          if (invalidTramos.length > 0) {
            newErrors.tramos =
              'Las cantidades de los tramos no pueden ser mayores al stock disponible';
          } else {
            // Validar que ningún precio de tramo sea menor a 1
            const tramosConPrecioBajo = validTramos.filter(t => parseFloat(t.precio) < 1);
            if (tramosConPrecioBajo.length > 0) {
              newErrors.tramos = 'El precio mínimo por tramo es 1';
            }
          }
        }
      }
    }
    if (formData.imagenes.length === 0) {
      newErrors.imagenes = 'Debe agregar al menos una imagen';
    } else if (formData.imagenes.length > 5) {
      newErrors.imagenes = 'Máximo 5 imágenes permitidas';
    } else {
      // Validar tamaño de cada imagen
      const oversizedImages = formData.imagenes.filter(
        img => img.file && img.file.size > 2 * 1024 * 1024
      );
      if (oversizedImages.length > 0) {
        newErrors.imagenes = 'Algunas imágenes exceden el límite de 2MB';
      }
    }

    // Validación opcional para documentos PDF
    if (formData.documentos && formData.documentos.length > 0) {
      const validDocuments = formData.documentos.filter(
        doc =>
          doc.file &&
          doc.file.type === 'application/pdf' &&
          doc.file.size <= 5 * 1024 * 1024
      );
      if (validDocuments.length !== formData.documentos.length) {
        newErrors.documentos = 'Solo se permiten archivos PDF de máximo 5MB';
      }
    }

    // En validateForm, agregar validación básica de especificaciones
    if (formData.specifications.some(s => s.key && !s.value)) {
      newErrors.specifications =
        'Completa todos los valores de las especificaciones';
    }
    setLocalErrors(newErrors);
    return newErrors; // <-- SIEMPRE retorna un objeto
  }, [formData]); // Cerrar useCallback con dependencias

  // Cargar productos al montar el componente
  useEffect(() => {
    if (supplierId) {
      loadProducts(supplierId);
    }
  }, [supplierId, loadProducts]);

  // Validación en tiempo real solo si el campo fue tocado o tras submit
  useEffect(() => {
    if (triedSubmit) validateForm();
  }, [formData, triedSubmit, validateForm]);
  // Cálculos dinámicos
  const [calculations, setCalculations] = useState({
    ingresoPorVentas: 0,
    tarifaServicio: 0,
    total: 0,
    // Para rangos cuando es "Por Tramo"
    isRange: false,
    rangos: {
      ingresoPorVentas: { min: 0, max: 0 },
      tarifaServicio: { min: 0, max: 0 },
      total: { min: 0, max: 0 },
    },
  });

  // Efecto para calcular dinámicamente
  useEffect(() => {
    calculateEarnings();
  }, [
    formData.stock,
    formData.precioUnidad,
    formData.tramos,
    formData.pricingType,
  ]);
  const calculateEarnings = () => {
    const serviceRate = 0.02; // 5% de tarifa
    console.log('[DEBUG] calculateEarnings called:', { pricingType: formData.pricingType, precioUnidad: formData.precioUnidad, stock: formData.stock, tramos: formData.tramos });
    if (
      formData.pricingType === 'Por Unidad' &&
      formData.precioUnidad &&
      formData.stock
    ) {
      // Cálculo simple para precio por unidad
      const totalIncome =
        parseFloat(formData.precioUnidad) * parseInt(formData.stock);
      const serviceFee = totalIncome * serviceRate;
      const finalTotal = totalIncome - serviceFee;

      setCalculations({
        ingresoPorVentas: totalIncome,
        tarifaServicio: serviceFee,
        total: finalTotal,
        isRange: false,
        rangos: {
          ingresoPorVentas: { min: 0, max: 0 },
          tarifaServicio: { min: 0, max: 0 },
          total: { min: 0, max: 0 },
        },
      });
    } else if (
      formData.pricingType === 'Por Tramo' &&
      formData.tramos.length > 0
    ) {
      // Cálculo de rangos para precios por tramo
      const validTramos = formData.tramos.filter(
        t =>
          t.cantidad &&
          t.precio &&
          !isNaN(Number(t.cantidad)) &&
          !isNaN(Number(t.precio))
      );

      if (validTramos.length > 0 && formData.stock) {
        const stock = parseInt(formData.stock);

        // Calcular valor mínimo (peor escenario)
        const minIncome = calculateMinimumIncome(validTramos, stock);

        // Calcular valor máximo (mejor escenario)
        const maxIncome = calculateMaximumIncome(validTramos, stock);

        // Calcular tarifas de servicio
        const minServiceFee = minIncome * serviceRate;
        const maxServiceFee = maxIncome * serviceRate;

        // Calcular totales
        const minTotal = minIncome - minServiceFee;
        const maxTotal = maxIncome - maxServiceFee;

        setCalculations({
          ingresoPorVentas: 0, // No se usa en modo rango
          tarifaServicio: 0, // No se usa en modo rango
          total: 0, // No se usa en modo rango
          isRange: true,
          rangos: {
            ingresoPorVentas: { min: minIncome, max: maxIncome },
            tarifaServicio: { min: minServiceFee, max: maxServiceFee },
            total: { min: minTotal, max: maxTotal },
          },
        });
      } else {
        // Sin tramos válidos, resetear
        setCalculations({
          ingresoPorVentas: 0,
          tarifaServicio: 0,
          total: 0,
          isRange: false,
          rangos: {
            ingresoPorVentas: { min: 0, max: 0 },
            tarifaServicio: { min: 0, max: 0 },
            total: { min: 0, max: 0 },
          },
        });
      }
    } else {
      // Sin datos válidos, resetear
      setCalculations({
        ingresoPorVentas: 0,
        tarifaServicio: 0,
        total: 0,
        isRange: false,
        rangos: {
          ingresoPorVentas: { min: 0, max: 0 },
          tarifaServicio: { min: 0, max: 0 },
          total: { min: 0, max: 0 },
        },
      });
    }
  };

  // Función para calcular el valor mínimo (peor escenario)
  const calculateMinimumIncome = (tramos, stock) => {
    // Ordenar tramos de mayor a menor cantidad (más barato a más caro)
    const sortedTramos = [...tramos].sort(
      (a, b) => parseInt(b.cantidad) - parseInt(a.cantidad)
    );

    let remainingStock = stock;
    let totalIncome = 0;

    for (const tramo of sortedTramos) {
      if (remainingStock <= 0) break;

      const tramoCantidad = parseInt(tramo.cantidad);
      const tramoPrecio = parseFloat(tramo.precio);

      // Usar división entera
      const tramosCompletos = Math.floor(remainingStock / tramoCantidad);

      if (tramosCompletos > 0) {
        totalIncome += tramosCompletos * tramoPrecio;
        remainingStock -= tramosCompletos * tramoCantidad;
      }
    }

    return totalIncome;
  };

  // Función para calcular el valor máximo (mejor escenario)
  const calculateMaximumIncome = (tramos, stock) => {
    // Encontrar el tramo con menor cantidad (más caro)
    const smallestTramo = tramos.reduce((min, current) =>
      parseInt(current.cantidad) < parseInt(min.cantidad) ? current : min
    );

    const tramoCantidad = parseInt(smallestTramo.cantidad);
    const tramoPrecio = parseFloat(smallestTramo.precio);

    // Usar división entera
    const tramosCompletos = Math.floor(stock / tramoCantidad);

    return tramosCompletos * tramoPrecio;
  }; // Handlers
  const handleInputChange = field => event => {
    const value = event.target.value;
    updateField(field, value);
  };
  const handlePricingTypeChange = (event, newValue) => {
    console.log('[DEBUG] handlePricingTypeChange:', { newValue, prevPricingType: formData.pricingType });
    if (newValue !== null) {
      updateField('pricingType', newValue);
      if (newValue === 'Por Tramo') {
        updateField('precioUnidad', '');
      } else {
        updateField('tramos', [{ cantidad: '', precio: '' }]);
      }
    }
    setTimeout(() => {
      console.log('[DEBUG] formData after pricingType change:', formData);
    }, 0);
  };

  const handleTramoChange = (index, field, value) => {
    const newTramos = [...formData.tramos];
    newTramos[index] = { ...newTramos[index], [field]: value };
    updateField('tramos', newTramos);
  };
  const addTramo = () => {
    const newTramos = [...formData.tramos, { cantidad: '', precio: '' }];
    updateField('tramos', newTramos);
  };

  const removeTramo = index => {
    if (formData.tramos.length > 1) {
      const newTramos = formData.tramos.filter((_, i) => i !== index);
      updateField('tramos', newTramos);
    }
  };
  const handleImagesChange = images => {
    setImageError(''); // Limpiar errores previos al cambiar imágenes
    updateField('imagenes', images);
  };

  const handleImageError = errorMessage => {
    setImageError(errorMessage);
  };

  const handleDocumentsChange = documents => {
    updateField('documentos', documents);
  };
  // Handler para especificaciones
  const handleSpecificationChange = (index, field, value) => {
    const newSpecs = [...formData.specifications];
    newSpecs[index][field] = value;
    updateField('specifications', newSpecs);
  };

  const addSpecification = () => {
    const newSpecs = [...formData.specifications, { key: '', value: '' }];
    updateField('specifications', newSpecs);
  };

  const removeSpecification = index => {
    if (formData.specifications.length > 1) {
      const newSpecs = formData.specifications.filter((_, i) => i !== index);
      updateField('specifications', newSpecs);
    }
  };
  // Handler para el submit
  const handleSubmit = async e => {
    e.preventDefault();
    setTriedSubmit(true);
    console.log('--- SUBMIT DEBUG ---');
    console.log('formData:', JSON.stringify(formData, null, 2));
    const errors = validateForm();
    console.log('validateForm() errors:', errors);
    if (
      errors &&
      typeof errors === 'object' &&
      Object.keys(errors).length > 0
    ) {
      console.log('❌ Validación fallida:', errors);
      toast.error('Por favor, completa todos los campos requeridos');
      return;
    }
    try {
      const result = await submitForm();
      console.log('submitForm() result:', result);
      if (!result.success) {
        console.error('❌ Backend errors:', result.errors);
        if (result.errors && typeof result.errors === 'object') {
          Object.entries(result.errors).forEach(([key, value]) => {
            if (value) toast.error(`${key}: ${value}`);
          });
        }
        throw new Error(result.error || 'No se pudo procesar el producto');
      }
      console.log('✅ Producto procesado exitosamente');
      toast.success(
        isEditMode
          ? 'Producto actualizado exitosamente'
          : 'Producto agregado exitosamente'
      );
      navigate('/supplier/myproducts');
    } catch (error) {
      console.error('❌ Error en handleSubmit:', error);

      // Manejar error específico de overflow numérico
      if (error.message && error.message.includes('numeric field overflow')) {
        toast.error(
          'Error: Uno o más precios superan el límite permitido (máximo 8 dígitos). Por favor, reduce los valores.'
        );
      } else {
        toast.error(
          error.message || 'Error inesperado al procesar el producto'
        );
      }
    }
    console.log('--- END SUBMIT DEBUG ---');
  };

  const handleBack = () => {
    navigate('/supplier/myproducts');
  };
  useEffect(() => {
    // Logs de debugging - comentados para producción
    // console.log('isValid:', isValid)
    // console.log('formData:', formData)
    // console.log('errors:', errors)
  }, [isValid, formData, errors]);

  return (
    <ThemeProvider theme={dashboardTheme}>
<<<<<<< HEAD
<<<<<<< HEAD
      <SidebarProvider />
      {/* DEBUG: Mostrar estado del formulario y errores */}
      <Box sx={{ position: 'fixed', top: 0, right: 0, zIndex: 9999, bgcolor: 'white', p: 1, maxWidth: 400, maxHeight: 400, overflow: 'auto', fontSize: 12, border: '1px solid #ccc', borderRadius: 1 }}>
        <b>DEBUG formData:</b>
        <pre style={{ fontSize: 10, margin: 0 }}>{JSON.stringify(formData, null, 2)}</pre>
        <b>DEBUG errors:</b>
        <pre style={{ fontSize: 10, margin: 0 }}>{JSON.stringify(errors, null, 2)}</pre>
      </Box>
=======
      <SideBarProvider />
>>>>>>> origin/staging
=======
      <SideBarProvider />
>>>>>>> 35c8448d

      <Box
        sx={{
          marginLeft: '210px',
          backgroundColor: 'background.default',
          minHeight: '100vh',
          pt: { xs: 9, md: 10 },
          px: 3,
          pb: 3,
        }}
      >
        <Container maxWidth="xl" disableGutters>
          {/* Header */}
          <Box sx={{ mb: 4 }}>
            <Box sx={{ display: 'flex', alignItems: 'center', gap: 2, mb: 2 }}>
              <Button
                startIcon={<ArrowBackIcon />}
                onClick={handleBack}
                variant="outlined"
                sx={{ textTransform: 'none' }}
              >
                Volver
              </Button>
              <Typography variant="h4" fontWeight="600" color="primary.main">
                Mis Productos &gt;{' '}
                {isEditMode ? 'Editar Producto' : 'Agregar Producto'}
              </Typography>
            </Box>
          </Box>

          <Grid container spacing={3}>
            {/* Formulario principal */}
            <Grid size={{ xs: 12, lg: 8 }}>
              <Paper
                sx={{
                  p: 3,
                  minWidth: '980px', // Ancho mínimo fijo
                  maxWidth: '100%', // Máximo para mantener responsividad
                  width: '100%', // Usa todo el ancho disponible
                }}
              >
                {/* Tab de Producto */}
                <Box sx={{ mb: 3 }}>
                  <Chip
                    label="Producto"
                    color="primary"
                    sx={{ fontWeight: 600 }}
                  />
                </Box>{' '}
                {/* Formulario con CSS Grid nativo */}
                <Box
                  sx={{
                    display: 'grid',
                    gridTemplateColumns: '1fr 1fr',
                    gap: 3,
                    '& .full-width': {
                      gridColumn: '1 / -1',
                    },
                  }}
                >
                  {/* FILA 1: Información Básica (50%) | Categoría (50%) */}
                  <Box>
                    <Typography
                      variant="h6"
                      gutterBottom
                      sx={{ fontWeight: 600, color: 'black', mb: 2 }}
                    >
                      Información Básica
                    </Typography>{' '}
                    <TextField
                      fullWidth
                      label="Nombre Producto:"
                      placeholder="Máximo 40 caracteres"
                      value={formData.nombre}
                      onChange={handleInputChange('nombre')}
                      onBlur={() => handleFieldBlur('nombre')}
                      error={
                        !!(touched.nombre || triedSubmit) && !!errors.nombre
                      }
                      helperText={
                        touched.nombre || triedSubmit
                          ? errors.nombre ||
                            `${formData.nombre.length}/40 caracteres`
                          : ''
                      }
                      inputProps={{ maxLength: 40 }}
                    />
                  </Box>
                  <Box>
                    <Typography
                      variant="h6"
                      gutterBottom
                      sx={{ fontWeight: 600, color: 'black', mb: 2 }}
                    >
                      Categoría
                    </Typography>
                    <FormControl
                      fullWidth
                      error={
                        !!(touched.categoria || triedSubmit) &&
                        !!errors.categoria
                      }
                    >
                      <InputLabel>Categoría:</InputLabel>
                      <Select
                        value={formData.categoria}
                        onChange={handleInputChange('categoria')}
                        onBlur={() => handleFieldBlur('categoria')}
                        label="Categoría:"
                        MenuProps={{
                          disableScrollLock: true,
                        }}
                      >
                        {CATEGORIES.map(category => (
                          <MenuItem key={category.value} value={category.value}>
                            {category.label}
                          </MenuItem>
                        ))}
                      </Select>
                      {(touched.categoria || triedSubmit) &&
                        errors.categoria && (
                          <Typography
                            variant="caption"
                            color="error"
                            sx={{ mt: 0.5, ml: 1.5 }}
                          >
                            {errors.categoria}
                          </Typography>
                        )}
                    </FormControl>
                  </Box>
                  {/* FILA 2: Descripción del Producto (100%) */}
                  <Box className="full-width">
                    {' '}
                    <TextField
                      fullWidth
                      label="Descripción Producto:"
                      placeholder="Máximo 600 caracteres"
                      multiline
                      rows={3}
                      value={formData.descripcion}
                      onChange={handleInputChange('descripcion')}
                      onBlur={() => handleFieldBlur('descripcion')}
                      error={
                        !!(touched.descripcion || triedSubmit) &&
                        !!errors.descripcion
                      }
                      helperText={
                        touched.descripcion || triedSubmit
                          ? errors.descripcion ||
                            `${formData.descripcion.length}/600 caracteres`
                          : ''
                      }
                      inputProps={{ maxLength: 600 }}
                    />
                  </Box>{' '}
                  {/* FILA 3: Inventario y Disponibilidad */}
                  <Box>
                    <Typography
                      variant="h6"
                      gutterBottom
                      sx={{ fontWeight: 600, color: 'black', mb: 2 }}
                    >
                      Inventario y Disponibilidad
                    </Typography>
                    <Box
                      sx={{ display: 'flex', flexDirection: 'column', gap: 2 }}
                    >
                      {/* Primera fila: Stock y Compra Mínima */}
                      <Box sx={{ display: 'flex', gap: 2 }}>
                        <TextField
                          sx={{ width: '35%' }}
                          label="Stock Disponible:"
                          placeholder="Ingrese un número entre 1 y 15.000"
                          value={formData.stock}
                          onChange={handleInputChange('stock')}
                          onBlur={() => handleFieldBlur('stock')}
                          error={
                            !!(touched.stock || triedSubmit) &&
                            !!(errors.stock || localErrors.stock)
                          }
                          helperText={
                            touched.stock || triedSubmit
                              ? errors.stock || localErrors.stock
                              : ''
                          }
                          type="number"
                          inputProps={{ min: 1, max: 15000 }}
                        />
                        <TextField
                          sx={{ width: '35%' }}
                          label="Compra Mínima:"
                          placeholder="Seleccione un número entre 1 y 15.000"
                          value={formData.compraMinima}
                          onChange={handleInputChange('compraMinima')}
                          onBlur={() => handleFieldBlur('compraMinima')}
                          error={
                            !!(touched.compraMinima || triedSubmit) &&
                            !!(errors.compraMinima || localErrors.compraMinima)
                          }
                          helperText={
                            touched.compraMinima || triedSubmit
                              ? errors.compraMinima || localErrors.compraMinima
                              : ''
                          }
                          type="number"
                          inputProps={{ min: 1, max: 15000 }}
                        />
                      </Box>
                      {/* Segunda fila: Precio de Venta */}
                      <Box>
                        <TextField
                          sx={{ width: '73.51%' }}
                          label="Precio de Venta:"
                          placeholder="Campo de entrada"
                          value={formData.precioUnidad}
                          onChange={handleInputChange('precioUnidad')}
                          onBlur={() => handleFieldBlur('precioUnidad')}
                          disabled={formData.pricingType === 'Por Tramo'}
                          error={
                            formData.pricingType === 'Por Unidad' &&
                            !!(touched.precioUnidad || triedSubmit) &&
                            !!(errors.precioUnidad || localErrors.precioUnidad)
                          }
                          helperText={
                            formData.pricingType === 'Por Unidad'
                              ? touched.precioUnidad || triedSubmit
                                ? errors.precioUnidad ||
                                  localErrors.precioUnidad
                                : ''
                              : ''
                          }
                          InputProps={{
                            startAdornment: (
                              <InputAdornment position="start">
                                $
                              </InputAdornment>
                            ),
                            inputProps: { min: 1 }, // Cambiar mínimo a 1
                          }}
                          type="number"
                        />
                      </Box>
                      {/* Tercera fila: Configuración de Precios y ToggleButtonGroup */}
                      <Box>
                        <Typography
                          variant="h6"
                          gutterBottom
                          sx={{ fontWeight: 600, color: 'black', mb: 2 }}
                        >
                          Configuración de Precios
                        </Typography>
                        <Typography
                          variant="subtitle2"
                          gutterBottom
                          sx={{ fontWeight: 600 , mb: 2 }}
                        >
                          Precio a cobrar según:
                        </Typography>
                        <ToggleButtonGroup
                          value={formData.pricingType}
                          exclusive
                          onChange={handlePricingTypeChange}
                          sx={{ mb: 3 }}
                        >
                          <ToggleButton
                            value="Por Unidad"
                            sx={{ textTransform: 'none' }}
                          >
                            Por Unidad
                          </ToggleButton>
                          <ToggleButton
                            value="Por Tramo"
                            sx={{ textTransform: 'none' }}
                          >
                            Por Tramo
                          </ToggleButton>
                          <Tooltip
                            title={
                              <>
                                <b>¿Qué son los tramos?</b>
                                <br />
                                Permite asignar hasta 5 precios según la
                                cantidad que te compren. Por ejemplo: si te
                                compran entre 1 y 9 unidades, pagan $100 por
                                unidad; si te compran 10 o más, pagan $90.
                              </>
                            }
                            placement="right"
                            arrow
                          >
                            <IconButton
                              size="small"
                              sx={{
                                ml: 1,
                                boxShadow: 'none',
                                outline: 'none',
                                border: 'none',
                                '&:focus': {
                                  outline: 'none',
                                  border: 'none',
                                  boxShadow: 'none',
                                },
                                '&:active': {
                                  outline: 'none',
                                  border: 'none',
                                  boxShadow: 'none',
                                },
                              }}
                              disableFocusRipple
                              disableRipple
                            >
                              <InfoIcon fontSize="small" />
                            </IconButton>
                          </Tooltip>
                        </ToggleButtonGroup>
                      </Box>
                    </Box>
                  </Box>
                  {/* FILA 4: Región de Despacho */}
                  <Box>
                    <Typography
                      variant="h6"
                      gutterBottom
                      sx={{ fontWeight: 600, color: 'black', mb: 2 }}
                    >
                      Región de Despacho
                    </Typography>{' '}
                    <FormControl component="fieldset">
                      <RadioGroup
                        value={formData.regionDespacho || ''}
                        onChange={handleInputChange('regionDespacho')}
                        sx={{
                          display: 'flex',
                          flexDirection: 'row',
                          flexWrap: 'wrap',
                          gap: 2,
                        }}
                      >
                        {/* Columna 1: 5 filas */}
                        <Box
                          sx={{
                            display: 'flex',
                            flexDirection: 'column',
                            width: '30%',
                          }}
                        >
                          <FormControlLabel
                            value="todo-chile"
                            control={<Radio />}
                            label="Todo Chile"
                            sx={{ mb: 1 }}
                          />
<<<<<<< HEAD
<<<<<<< HEAD
                          <FormControlLabel 
                            value="región-metropolitana" 
                            control={<Radio />} 
                            label="Región Metropolitana" 
                            sx={{ mb: 1 }}
                          />
                          <FormControlLabel 
                            value="i-región" 
                            control={<Radio />} 
                            label="I Región" 
                            sx={{ mb: 1 }}
                          />
                          <FormControlLabel 
                            value="ii-región" 
                            control={<Radio />} 
                            label="II Región" 
                            sx={{ mb: 1 }}
                          />
                          <FormControlLabel 
                            value="iii-región" 
                            control={<Radio />} 
                            label="III Región" 
=======
                          <FormControlLabel
                            value="region-metropolitana"
                            control={<Radio />}
                            label="Región Metropolitana"
                            sx={{ mb: 1 }}
                          />
                          <FormControlLabel
                            value="i-region"
                            control={<Radio />}
                            label="I Región"
                            sx={{ mb: 1 }}
                          />
                          <FormControlLabel
                            value="ii-region"
                            control={<Radio />}
                            label="II Región"
                            sx={{ mb: 1 }}
                          />
=======
                          <FormControlLabel
                            value="region-metropolitana"
                            control={<Radio />}
                            label="Región Metropolitana"
                            sx={{ mb: 1 }}
                          />
                          <FormControlLabel
                            value="i-region"
                            control={<Radio />}
                            label="I Región"
                            sx={{ mb: 1 }}
                          />
                          <FormControlLabel
                            value="ii-region"
                            control={<Radio />}
                            label="II Región"
                            sx={{ mb: 1 }}
                          />
>>>>>>> 35c8448d
                          <FormControlLabel
                            value="iii-region"
                            control={<Radio />}
                            label="III Región"
<<<<<<< HEAD
>>>>>>> origin/staging
=======
>>>>>>> 35c8448d
                            sx={{ mb: 1 }}
                          />
                        </Box>
                        {/* Columna 2: 6 filas */}
<<<<<<< HEAD
<<<<<<< HEAD
                        <Box sx={{ display: 'flex', flexDirection: 'column', width: '30%' }}>
                          <FormControlLabel 
                            value="iv-región" 
                            control={<Radio />} 
                            label="IV Región" 
                            sx={{ mb: 1 }}
                          />
                          <FormControlLabel 
                            value="v-región" 
                            control={<Radio />} 
                            label="V Región" 
                            sx={{ mb: 1 }}
                          />
                          <FormControlLabel 
                            value="vi-región" 
                            control={<Radio />} 
                            label="VI Región" 
                            sx={{ mb: 1 }}
                          />
                          <FormControlLabel 
                            value="vii-región" 
                            control={<Radio />} 
                            label="VII Región" 
                            sx={{ mb: 1 }}
                          />
                          <FormControlLabel 
                            value="viii-región" 
                            control={<Radio />} 
                            label="VIII Región" 
                            sx={{ mb: 1 }}
                          />
                          <FormControlLabel 
                            value="ix-región" 
                            control={<Radio />} 
                            label="IX Región" 
=======
                        <Box
                          sx={{
                            display: 'flex',
                            flexDirection: 'column',
                            width: '30%',
                          }}
                        >
                          <FormControlLabel
                            value="iv-region"
                            control={<Radio />}
                            label="IV Región"
                            sx={{ mb: 1 }}
                          />
                          <FormControlLabel
                            value="v-region"
                            control={<Radio />}
                            label="V Región"
                            sx={{ mb: 1 }}
                          />
                          <FormControlLabel
                            value="vi-region"
                            control={<Radio />}
                            label="VI Región"
                            sx={{ mb: 1 }}
                          />
                          <FormControlLabel
                            value="vii-region"
                            control={<Radio />}
                            label="VII Región"
                            sx={{ mb: 1 }}
                          />
                          <FormControlLabel
                            value="viii-region"
                            control={<Radio />}
                            label="VIII Región"
                            sx={{ mb: 1 }}
                          />
=======
                        <Box
                          sx={{
                            display: 'flex',
                            flexDirection: 'column',
                            width: '30%',
                          }}
                        >
                          <FormControlLabel
                            value="iv-region"
                            control={<Radio />}
                            label="IV Región"
                            sx={{ mb: 1 }}
                          />
                          <FormControlLabel
                            value="v-region"
                            control={<Radio />}
                            label="V Región"
                            sx={{ mb: 1 }}
                          />
                          <FormControlLabel
                            value="vi-region"
                            control={<Radio />}
                            label="VI Región"
                            sx={{ mb: 1 }}
                          />
                          <FormControlLabel
                            value="vii-region"
                            control={<Radio />}
                            label="VII Región"
                            sx={{ mb: 1 }}
                          />
                          <FormControlLabel
                            value="viii-region"
                            control={<Radio />}
                            label="VIII Región"
                            sx={{ mb: 1 }}
                          />
>>>>>>> 35c8448d
                          <FormControlLabel
                            value="ix-region"
                            control={<Radio />}
                            label="IX Región"
<<<<<<< HEAD
>>>>>>> origin/staging
=======
>>>>>>> 35c8448d
                            sx={{ mb: 1 }}
                          />
                        </Box>
                        {/* Columna 3: 6 filas */}
<<<<<<< HEAD
<<<<<<< HEAD
                        <Box sx={{ display: 'flex', flexDirection: 'column', width: '30%' }}>
                          <FormControlLabel 
                            value="x-región" 
                            control={<Radio />} 
                            label="X Región" 
                            sx={{ mb: 1 }}
                          />
                          <FormControlLabel 
                            value="xi-región" 
                            control={<Radio />} 
                            label="XI Región" 
                            sx={{ mb: 1 }}
                          />
                          <FormControlLabel 
                            value="xii-región" 
                            control={<Radio />} 
                            label="XII Región" 
                            sx={{ mb: 1 }}
                          />
                          <FormControlLabel 
                            value="xiv-región" 
                            control={<Radio />} 
                            label="XIV Región" 
                            sx={{ mb: 1 }}
                          />
                          <FormControlLabel 
                            value="xv-región" 
                            control={<Radio />} 
                            label="XV Región" 
                            sx={{ mb: 1 }}
                          />
                          <FormControlLabel 
                            value="xvi-región" 
                            control={<Radio />} 
                            label="XVI Región" 
=======
                        <Box
                          sx={{
                            display: 'flex',
                            flexDirection: 'column',
                            width: '30%',
                          }}
                        >
                          <FormControlLabel
                            value="x-region"
                            control={<Radio />}
                            label="X Región"
                            sx={{ mb: 1 }}
                          />
                          <FormControlLabel
                            value="xi-region"
                            control={<Radio />}
                            label="XI Región"
                            sx={{ mb: 1 }}
                          />
                          <FormControlLabel
                            value="xii-region"
                            control={<Radio />}
                            label="XII Región"
                            sx={{ mb: 1 }}
                          />
                          <FormControlLabel
                            value="xiv-region"
                            control={<Radio />}
                            label="XIV Región"
                            sx={{ mb: 1 }}
                          />
                          <FormControlLabel
                            value="xv-region"
                            control={<Radio />}
                            label="XV Región"
                            sx={{ mb: 1 }}
                          />
=======
                        <Box
                          sx={{
                            display: 'flex',
                            flexDirection: 'column',
                            width: '30%',
                          }}
                        >
                          <FormControlLabel
                            value="x-region"
                            control={<Radio />}
                            label="X Región"
                            sx={{ mb: 1 }}
                          />
                          <FormControlLabel
                            value="xi-region"
                            control={<Radio />}
                            label="XI Región"
                            sx={{ mb: 1 }}
                          />
                          <FormControlLabel
                            value="xii-region"
                            control={<Radio />}
                            label="XII Región"
                            sx={{ mb: 1 }}
                          />
                          <FormControlLabel
                            value="xiv-region"
                            control={<Radio />}
                            label="XIV Región"
                            sx={{ mb: 1 }}
                          />
                          <FormControlLabel
                            value="xv-region"
                            control={<Radio />}
                            label="XV Región"
                            sx={{ mb: 1 }}
                          />
>>>>>>> 35c8448d
                          <FormControlLabel
                            value="xvi-region"
                            control={<Radio />}
                            label="XVI Región"
<<<<<<< HEAD
>>>>>>> origin/staging
=======
>>>>>>> 35c8448d
                            sx={{ mb: 1 }}
                          />
                        </Box>
                      </RadioGroup>
                    </FormControl>
                  </Box>
                  {/* FILA 5: Configuración de Precios */}
                  {/* <Box>
                    <Typography
                      variant="h6"
                      gutterBottom
                      sx={{ fontWeight: 600, color: 'black', mb: 2 }}
                    >
                      Configuración de Precios
                    </Typography>
                    <Typography
                      variant="subtitle1"
                      gutterBottom
                      sx={{ fontWeight: 600 }}
                    >
                      Precio a cobrar según:
                    </Typography>
                    <ToggleButtonGroup
                      value={formData.pricingType}
                      exclusive
                      onChange={handlePricingTypeChange}
                      sx={{ mb: 3 }}
                    >
                      <ToggleButton
                        value="Por Unidad"
                        sx={{ textTransform: 'none' }}
                      >
                        Por Unidad
                      </ToggleButton>
                      <ToggleButton
                        value="Por Tramo"
                        sx={{ textTransform: 'none' }}
                      >
                        Por Tramo
                      </ToggleButton>
                      <Tooltip
                        title={
                          <>
                            <b>¿Qué son los tramos?</b><br />
                            Permite asignar hasta 5 precios según la cantidad que te compren. Por ejemplo: si te compran entre 1 y 9 unidades, pagan $100 por unidad; si te compran 10 o más, pagan $90.
                          </>
                        }
                        placement="right"
                        arrow
                      >
                        <IconButton size="small" sx={{ ml: 1, boxShadow: 'none', outline: 'none', border: 'none', '&:focus': { outline: 'none', border: 'none', boxShadow: 'none' }, '&:active': { outline: 'none', border: 'none', boxShadow: 'none' } }} disableFocusRipple disableRipple>
                          <InfoIcon fontSize="small" />
                        </IconButton>
                      </Tooltip>
                    </ToggleButtonGroup>                  </Box> */}
                  {/* FILA TRAMOS: Configuración de Tramos de Precio (condicional) */}
                  {formData.pricingType === 'Por Tramo' && (
                    <Box
                      className="full-width"
                      sx={{
                        p: 0,
                        m: 0,
                        boxShadow: 'none',
                        bgcolor: 'transparent',
                        overflow: 'visible',
                        mb: 3,
                      }}
                    >
                      <TramosSection
                        tramos={formData.tramos}
                        onTramoChange={handleTramoChange}
                        onAddTramo={addTramo}
                        onRemoveTramo={removeTramo}
                        errors={localErrors.tramos}
                      />
                    </Box>
                  )}
                  {/* FILA 6: Imágenes del Producto */}
                  <Box
                    className="full-width"
                    sx={{
                      p: 0,
                      m: 0,
                      boxShadow: 'none',
                      bgcolor: 'transparent',
                      overflow: 'visible',
                    }}
                  >
                    <Typography
                      variant="h6"
                      gutterBottom
                      sx={{ fontWeight: 600, color: 'black', mb: 2 }}
                    >
                      Imágenes del Producto
                    </Typography>{' '}
                    <ImageUploader
                      images={formData.imagenes}
                      onImagesChange={handleImagesChange}
                      maxImages={5}
                      onError={handleImageError}
                      error={
                        (touched.imagenes || triedSubmit) &&
                        (errors.imagenes || localErrors.imagenes || imageError)
                      }
                    />
                  </Box>{' '}
                  {/* FILA 7: Especificaciones Técnicas */}
                  <Box className="full-width">
                    <Typography
                      variant="h6"
                      gutterBottom
                      sx={{ fontWeight: 600, color: 'black', mb: 2 }}
                    >
                      Especificaciones Técnicas
                    </Typography>
                    <Grid container spacing={2}>
                      {formData.specifications.map((spec, index) => (
                        <React.Fragment key={index}>
                          <Grid size={5}>
                            <TextField
                              fullWidth
                              label="Clave"
                              placeholder="Ej: Color"
                              value={spec.key}
                              onChange={e =>
                                handleSpecificationChange(
                                  index,
                                  'key',
                                  e.target.value
                                )
                              }
                              size="small"
                            />{' '}
                          </Grid>
                          <Grid size={5}>
                            <TextField
                              fullWidth
                              label="Valor"
                              placeholder="Ej: Rojo"
                              value={spec.value}
                              onChange={e =>
                                handleSpecificationChange(
                                  index,
                                  'value',
                                  e.target.value
                                )
                              }
                              size="small"
                            />{' '}
                          </Grid>
                          <Grid size={2}>
                            {formData.specifications.length > 1 && (
                              <IconButton
                                color="error"
                                onClick={() => removeSpecification(index)}
                              >
                                <DeleteIcon fontSize="small" />
                              </IconButton>
                            )}
                          </Grid>{' '}
                        </React.Fragment>
                      ))}
                      <Grid size={12}>
                        <Button
                          variant="outlined"
                          startIcon={<AddIcon />}
                          onClick={addSpecification}
                          sx={{ mt: 1, textTransform: 'none' }}
                        >
                          Agregar Especificación
                        </Button>
                      </Grid>{' '}
                      {errors.specifications && (
                        <Grid size={12}>
                          <Typography variant="caption" color="error">
                            {errors.specifications}
                          </Typography>
                        </Grid>
                      )}
                    </Grid>
                  </Box>
                  {/* FILA 8: Documentación Técnica */}
                  <Box className="full-width">
                    <Typography
                      variant="h6"
                      gutterBottom
                      sx={{ fontWeight: 600, color: 'black', mb: 2 }}
                    >
                      Documentación Técnica
                    </Typography>{' '}
                    <FileUploader
                      files={formData.documentos}
                      onFilesChange={handleDocumentsChange}
                      maxFiles={3}
                      acceptedTypes=".pdf,application/pdf"
                      title="Agregar documentos PDF"
                      description="Arrastra y suelta archivos PDF aquí o haz clic para seleccionar"
                      helpText="Solo archivos PDF • Máximo 5MB por archivo • Hasta 3 archivos"
                      error={errors.documentos}
                      showUploadButton={false}
                      allowPreview={true}
                    />
                  </Box>
                </Box>
              </Paper>
            </Grid>{' '}
            {/* Panel de resultados */}
            <Grid size={{ xs: 12, lg: 4 }}>
              <Paper sx={{ p: 3, position: 'sticky', top: 100 }}>
                <Typography variant="h6" gutterBottom sx={{ fontWeight: 600 }}>
                  Resultado Venta
                </Typography>{' '}
                <Box sx={{ mb: 3 }}>
                  <Box
                    sx={{
                      display: 'flex',
                      justifyContent: 'space-between',
                      mb: 1,
                    }}
                  >
                    <Typography variant="body2">Ingreso por Ventas</Typography>
                    <Typography variant="body2" fontWeight="600">
                      {calculations.isRange
                        ? `${formatPrice(
                            calculations.rangos.ingresoPorVentas.min
                          )} - ${formatPrice(
                            calculations.rangos.ingresoPorVentas.max
                          )}`
                        : formatPrice(calculations.ingresoPorVentas)}
                    </Typography>
                  </Box>
                  <Box
                    sx={{
                      display: 'flex',
                      justifyContent: 'space-between',
                      mb: 1,
                    }}
                  >
                    <Typography variant="body2">
                      Tarifa por Servicio (2%)
                    </Typography>
                    <Typography variant="body2" fontWeight="600">
                      {calculations.isRange
                        ? `${formatPrice(
                            calculations.rangos.tarifaServicio.min
                          )} - ${formatPrice(
                            calculations.rangos.tarifaServicio.max
                          )}`
                        : formatPrice(calculations.tarifaServicio)}
                    </Typography>
                  </Box>
                  <Divider sx={{ my: 2 }} />
                  <Box
                    sx={{
                      display: 'flex',
                      justifyContent: 'space-between',
                      mb: 2,
                    }}
                  >
                    <Typography variant="h6" fontWeight="600">
                      Total
                    </Typography>
                    <Typography
                      variant="h6"
                      fontWeight="600"
                      color="primary.main"
                    >
                      {calculations.isRange
                        ? `${formatPrice(
                            calculations.rangos.total.min
                          )} - ${formatPrice(calculations.rangos.total.max)}`
                        : formatPrice(calculations.total)}
                    </Typography>
                  </Box>{' '}
                  <Typography
                    variant="caption"
                    color="text.secondary"
                    sx={{ display: 'flex', alignItems: 'center', gap: 0.5 }}
                  >
                    <InfoIcon fontSize="small" color="primary" />
                    {calculations.isRange
                      ? 'Estos son los rangos de montos que podrás recibir según cómo se distribuyan las ventas entre los tramos de precio'
                      : 'Este es el monto que recibirás en tu cuenta una vez concretada la venta. El valor no considera los costos de despacho.'}
                  </Typography>
                </Box>
                {/* Botones de acción */}
                <Stack spacing={2}>
                  <Button
                    variant="outlined"
                    onClick={handleBack}
                    sx={{ textTransform: 'none', fontWeight: 600 }}
                    fullWidth
                  >
                    Atrás
                  </Button>
                  <Button
                    variant="contained"
                    onClick={handleSubmit}
                    disabled={!isValid || isLoading}
                    sx={{ textTransform: 'none', fontWeight: 600 }}
                    fullWidth
                  >
                    {isLoading
                      ? 'Guardando...'
                      : isEditMode
                      ? 'Actualizar Producto'
                      : 'Publicar Producto'}
                  </Button>
                </Stack>
              </Paper>{' '}
            </Grid>
          </Grid>
        </Container>
      </Box>
    </ThemeProvider>
  );
};

export default AddProduct;<|MERGE_RESOLUTION|>--- conflicted
+++ resolved
@@ -135,14 +135,8 @@
     if (formData.pricingType === 'Por Unidad') {
       if (!formData.precioUnidad || isNaN(Number(formData.precioUnidad))) {
         newErrors.precioUnidad = 'El precio es requerido';
-<<<<<<< HEAD
-<<<<<<< HEAD
       } else if (parseFloat(formData.precioUnidad) < 1) {
         newErrors.precioUnidad = 'El precio mínimo es 1';
-=======
->>>>>>> origin/staging
-=======
->>>>>>> 35c8448d
       }
     } else {
       // Si es Por Tramos, NO agregar error de precioUnidad
@@ -522,22 +516,7 @@
 
   return (
     <ThemeProvider theme={dashboardTheme}>
-<<<<<<< HEAD
-<<<<<<< HEAD
-      <SidebarProvider />
-      {/* DEBUG: Mostrar estado del formulario y errores */}
-      <Box sx={{ position: 'fixed', top: 0, right: 0, zIndex: 9999, bgcolor: 'white', p: 1, maxWidth: 400, maxHeight: 400, overflow: 'auto', fontSize: 12, border: '1px solid #ccc', borderRadius: 1 }}>
-        <b>DEBUG formData:</b>
-        <pre style={{ fontSize: 10, margin: 0 }}>{JSON.stringify(formData, null, 2)}</pre>
-        <b>DEBUG errors:</b>
-        <pre style={{ fontSize: 10, margin: 0 }}>{JSON.stringify(errors, null, 2)}</pre>
-      </Box>
-=======
       <SideBarProvider />
->>>>>>> origin/staging
-=======
-      <SideBarProvider />
->>>>>>> 35c8448d
 
       <Box
         sx={{
@@ -891,31 +870,6 @@
                             label="Todo Chile"
                             sx={{ mb: 1 }}
                           />
-<<<<<<< HEAD
-<<<<<<< HEAD
-                          <FormControlLabel 
-                            value="región-metropolitana" 
-                            control={<Radio />} 
-                            label="Región Metropolitana" 
-                            sx={{ mb: 1 }}
-                          />
-                          <FormControlLabel 
-                            value="i-región" 
-                            control={<Radio />} 
-                            label="I Región" 
-                            sx={{ mb: 1 }}
-                          />
-                          <FormControlLabel 
-                            value="ii-región" 
-                            control={<Radio />} 
-                            label="II Región" 
-                            sx={{ mb: 1 }}
-                          />
-                          <FormControlLabel 
-                            value="iii-región" 
-                            control={<Radio />} 
-                            label="III Región" 
-=======
                           <FormControlLabel
                             value="region-metropolitana"
                             control={<Radio />}
@@ -934,76 +888,14 @@
                             label="II Región"
                             sx={{ mb: 1 }}
                           />
-=======
-                          <FormControlLabel
-                            value="region-metropolitana"
-                            control={<Radio />}
-                            label="Región Metropolitana"
-                            sx={{ mb: 1 }}
-                          />
-                          <FormControlLabel
-                            value="i-region"
-                            control={<Radio />}
-                            label="I Región"
-                            sx={{ mb: 1 }}
-                          />
-                          <FormControlLabel
-                            value="ii-region"
-                            control={<Radio />}
-                            label="II Región"
-                            sx={{ mb: 1 }}
-                          />
->>>>>>> 35c8448d
                           <FormControlLabel
                             value="iii-region"
                             control={<Radio />}
                             label="III Región"
-<<<<<<< HEAD
->>>>>>> origin/staging
-=======
->>>>>>> 35c8448d
                             sx={{ mb: 1 }}
                           />
                         </Box>
                         {/* Columna 2: 6 filas */}
-<<<<<<< HEAD
-<<<<<<< HEAD
-                        <Box sx={{ display: 'flex', flexDirection: 'column', width: '30%' }}>
-                          <FormControlLabel 
-                            value="iv-región" 
-                            control={<Radio />} 
-                            label="IV Región" 
-                            sx={{ mb: 1 }}
-                          />
-                          <FormControlLabel 
-                            value="v-región" 
-                            control={<Radio />} 
-                            label="V Región" 
-                            sx={{ mb: 1 }}
-                          />
-                          <FormControlLabel 
-                            value="vi-región" 
-                            control={<Radio />} 
-                            label="VI Región" 
-                            sx={{ mb: 1 }}
-                          />
-                          <FormControlLabel 
-                            value="vii-región" 
-                            control={<Radio />} 
-                            label="VII Región" 
-                            sx={{ mb: 1 }}
-                          />
-                          <FormControlLabel 
-                            value="viii-región" 
-                            control={<Radio />} 
-                            label="VIII Región" 
-                            sx={{ mb: 1 }}
-                          />
-                          <FormControlLabel 
-                            value="ix-región" 
-                            control={<Radio />} 
-                            label="IX Región" 
-=======
                         <Box
                           sx={{
                             display: 'flex',
@@ -1041,7 +933,14 @@
                             label="VIII Región"
                             sx={{ mb: 1 }}
                           />
-=======
+                          <FormControlLabel
+                            value="ix-region"
+                            control={<Radio />}
+                            label="IX Región"
+                            sx={{ mb: 1 }}
+                          />
+                        </Box>
+                        {/* Columna 3: 6 filas */}
                         <Box
                           sx={{
                             display: 'flex',
@@ -1050,94 +949,6 @@
                           }}
                         >
                           <FormControlLabel
-                            value="iv-region"
-                            control={<Radio />}
-                            label="IV Región"
-                            sx={{ mb: 1 }}
-                          />
-                          <FormControlLabel
-                            value="v-region"
-                            control={<Radio />}
-                            label="V Región"
-                            sx={{ mb: 1 }}
-                          />
-                          <FormControlLabel
-                            value="vi-region"
-                            control={<Radio />}
-                            label="VI Región"
-                            sx={{ mb: 1 }}
-                          />
-                          <FormControlLabel
-                            value="vii-region"
-                            control={<Radio />}
-                            label="VII Región"
-                            sx={{ mb: 1 }}
-                          />
-                          <FormControlLabel
-                            value="viii-region"
-                            control={<Radio />}
-                            label="VIII Región"
-                            sx={{ mb: 1 }}
-                          />
->>>>>>> 35c8448d
-                          <FormControlLabel
-                            value="ix-region"
-                            control={<Radio />}
-                            label="IX Región"
-<<<<<<< HEAD
->>>>>>> origin/staging
-=======
->>>>>>> 35c8448d
-                            sx={{ mb: 1 }}
-                          />
-                        </Box>
-                        {/* Columna 3: 6 filas */}
-<<<<<<< HEAD
-<<<<<<< HEAD
-                        <Box sx={{ display: 'flex', flexDirection: 'column', width: '30%' }}>
-                          <FormControlLabel 
-                            value="x-región" 
-                            control={<Radio />} 
-                            label="X Región" 
-                            sx={{ mb: 1 }}
-                          />
-                          <FormControlLabel 
-                            value="xi-región" 
-                            control={<Radio />} 
-                            label="XI Región" 
-                            sx={{ mb: 1 }}
-                          />
-                          <FormControlLabel 
-                            value="xii-región" 
-                            control={<Radio />} 
-                            label="XII Región" 
-                            sx={{ mb: 1 }}
-                          />
-                          <FormControlLabel 
-                            value="xiv-región" 
-                            control={<Radio />} 
-                            label="XIV Región" 
-                            sx={{ mb: 1 }}
-                          />
-                          <FormControlLabel 
-                            value="xv-región" 
-                            control={<Radio />} 
-                            label="XV Región" 
-                            sx={{ mb: 1 }}
-                          />
-                          <FormControlLabel 
-                            value="xvi-región" 
-                            control={<Radio />} 
-                            label="XVI Región" 
-=======
-                        <Box
-                          sx={{
-                            display: 'flex',
-                            flexDirection: 'column',
-                            width: '30%',
-                          }}
-                        >
-                          <FormControlLabel
                             value="x-region"
                             control={<Radio />}
                             label="X Región"
@@ -1167,53 +978,10 @@
                             label="XV Región"
                             sx={{ mb: 1 }}
                           />
-=======
-                        <Box
-                          sx={{
-                            display: 'flex',
-                            flexDirection: 'column',
-                            width: '30%',
-                          }}
-                        >
-                          <FormControlLabel
-                            value="x-region"
-                            control={<Radio />}
-                            label="X Región"
-                            sx={{ mb: 1 }}
-                          />
-                          <FormControlLabel
-                            value="xi-region"
-                            control={<Radio />}
-                            label="XI Región"
-                            sx={{ mb: 1 }}
-                          />
-                          <FormControlLabel
-                            value="xii-region"
-                            control={<Radio />}
-                            label="XII Región"
-                            sx={{ mb: 1 }}
-                          />
-                          <FormControlLabel
-                            value="xiv-region"
-                            control={<Radio />}
-                            label="XIV Región"
-                            sx={{ mb: 1 }}
-                          />
-                          <FormControlLabel
-                            value="xv-region"
-                            control={<Radio />}
-                            label="XV Región"
-                            sx={{ mb: 1 }}
-                          />
->>>>>>> 35c8448d
                           <FormControlLabel
                             value="xvi-region"
                             control={<Radio />}
                             label="XVI Región"
-<<<<<<< HEAD
->>>>>>> origin/staging
-=======
->>>>>>> 35c8448d
                             sx={{ mb: 1 }}
                           />
                         </Box>
