--- conflicted
+++ resolved
@@ -29,20 +29,12 @@
   Delete as DeleteIcon,
   CloudUpload as CloudUploadIcon,
   Image as ImageIcon,
-<<<<<<< HEAD
 } from '@mui/icons-material';
 import { ThemeProvider } from '@mui/material/styles';
 import { toast } from 'react-hot-toast';
 import { useNavigate, useSearchParams } from 'react-router-dom';
 import { supabase } from '../../../services/supabase';
-=======
-} from '@mui/icons-material'
-import { ThemeProvider } from '@mui/material/styles'
-import { toast } from 'react-hot-toast'
-import { useNavigate, useSearchParams } from 'react-router-dom'
-import { supabase } from '../../../services/supabase'
-import { UploadService } from '../../../services/uploadService'
->>>>>>> 1344fb91
+import { UploadService } from '../../../services/uploadService';
 
 // Components
 import SidebarProvider from '../../layout/SideBar';
@@ -70,19 +62,10 @@
 };
 
 const AddProduct = () => {
-<<<<<<< HEAD
   const navigate = useNavigate();
   const [searchParams] = useSearchParams();
-  const theme = useTheme();
-  // Usar los nuevos hooks modularizados
-  const { createProduct, updateProduct, getProductById, loadProducts } =
-    useSupplierProducts();
-=======
-  const navigate = useNavigate()
-  const [searchParams] = useSearchParams()
-  const theme = useTheme()  // Usar los nuevos hooks modularizados
-  const { createProduct, loadProducts } = useSupplierProducts()
->>>>>>> 1344fb91
+  const theme = useTheme(); // Usar los nuevos hooks modularizados
+  const { createProduct, loadProducts } = useSupplierProducts();
 
   // Detectar modo de edición
   const editProductId = searchParams.get('edit');
@@ -298,18 +281,24 @@
     }
 
     // En validateForm, agregar validación básica de especificaciones
-<<<<<<< HEAD
     if (formData.specifications.some(s => s.key && !s.value)) {
       newErrors.specifications =
         'Completa todos los valores de las especificaciones';
     }
-
     setErrors(newErrors);
     return Object.keys(newErrors).length === 0;
   };
+
   const handleSubmit = async () => {
     try {
-      await submitForm();
+      // Usar el submitForm del hook que maneja correctamente create/update
+      const result = await submitForm();
+
+      if (!result.success) {
+        throw new Error(result.error || 'No se pudo procesar el producto');
+      }
+
+      console.log('✅ Producto procesado exitosamente');
       toast.success(
         isEditMode
           ? 'Producto actualizado exitosamente'
@@ -317,47 +306,20 @@
       );
       navigate('/supplier/myproducts');
     } catch (error) {
-=======
-    if (formData.specifications.some((s) => s.key && !s.value)) {      newErrors.specifications =
-        'Completa todos los valores de las especificaciones'
-    }
-      setErrors(newErrors)
-    return Object.keys(newErrors).length === 0
-  }
-
-  const handleSubmit = async () => {
-    try {
-      // Usar el submitForm del hook que maneja correctamente create/update
-      const result = await submitForm();
-      
-      if (!result.success) {
-        throw new Error(result.error || 'No se pudo procesar el producto');
-      }
-
-      console.log('✅ Producto procesado exitosamente');
-      toast.success(isEditMode ? 'Producto actualizado exitosamente' : 'Producto agregado exitosamente');
-      navigate('/supplier/myproducts');
-    } catch (error) {
       console.error('❌ Error en handleSubmit:', error);
->>>>>>> 1344fb91
       toast.error(error.message || 'Error inesperado al procesar el producto');
     }
   };
 
   const handleBack = () => {
-<<<<<<< HEAD
     navigate('/supplier/myproducts');
   };
-=======
-    navigate('/supplier/myproducts')
-  }
   useEffect(() => {
     // Logs de debugging - comentados para producción
     // console.log('isValid:', isValid)
     // console.log('formData:', formData)
     // console.log('errors:', errors)
-  }, [isValid, formData, errors])
->>>>>>> 1344fb91
+  }, [isValid, formData, errors]);
 
   return (
     <ThemeProvider theme={dashboardTheme}>
