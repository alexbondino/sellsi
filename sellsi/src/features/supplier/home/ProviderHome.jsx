<<<<<<< HEAD
// 📁 pages/ProviderHome.jsx
import React from 'react'
import { Box, Grid, Button, Container, ThemeProvider } from '@mui/material'
import AddIcon from '@mui/icons-material/Add'
import { useSupplierDashboard } from '../hooks/useSupplierDashboard'
import DashboardSummary from './DashboardSummary'
import MonthlySalesChart from '../../ui/graphs/BarChart'
import SidebarProvider from '../../layout/SideBar'
import ProviderTopBar from '../../layout/ProviderTopBar'
import { dashboardTheme } from '../../../styles/dashboardTheme'

const ProviderHome = () => {
  const supplierId = localStorage.getItem('supplierid')
=======
import { Box, Grid, Button, Container, ThemeProvider } from '@mui/material';
import AddIcon from '@mui/icons-material/Add';

import { useSupplierDashboard, DashboardSummary } from '../index';
import MonthlySalesChart from '../../ui/graphs/BarChart';
import SidebarProvider from '../../layout/SideBar';
import ProviderTopBar from '../../layout/ProviderTopBar';
import { dashboardTheme } from '../../../styles/dashboardTheme';

const ProviderHome = () => {
  const supplierId = localStorage.getItem('supplierid');

>>>>>>> 461a024c
  const {
    products,
    sales,
    productStocks,
    weeklyRequests,
    monthlyData,
    totalSales,
<<<<<<< HEAD
  } = useSupplierDashboard(supplierId)
=======
  } = useSupplierDashboard(supplierId);

>>>>>>> 461a024c
  const productsOutOfStock = productStocks.filter(
    (p) => p.productqty === 0
  ).length

  return (
    <ThemeProvider theme={dashboardTheme}>
      <ProviderTopBar />
      <SidebarProvider />
      <Box
        sx={{
          marginLeft: '250px',
          backgroundColor: 'background.default',
          minHeight: '100vh',
          pt: { xs: 9, md: 10 },
          px: 3,
          pb: 3,
        }}
      >
        <Container maxWidth="xl" disableGutters>
          <Grid container spacing={3}>
            <Grid item xs={12}>
              <Box sx={{ mb: 4 }}>
                <DashboardSummary
                  products={products}
                  totalSales={totalSales}
                  outOfStock={productsOutOfStock}
                  weeklyRequests={weeklyRequests}
                />
              </Box>

              <Box sx={{ mb: 4 }}>
                <Button
                  variant="contained"
                  size="large"
                  startIcon={<AddIcon />}
                  fullWidth
                  sx={{
                    py: 2,
                    borderRadius: 2,
                    fontSize: '1.1rem',
                    fontWeight: 600,
                    textTransform: 'none',
                    boxShadow: 'rgba(99, 102, 241, 0.16) 0px 4px 16px',
                    '&:hover': {
                      boxShadow: 'rgba(99, 102, 241, 0.24) 0px 6px 20px',
                      transform: 'translateY(-1px)',
                    },
                    transition: 'all 0.2s ease-in-out',
                  }}
                >
                  Nuevo Producto
                </Button>
              </Box>

              <Box>
                <MonthlySalesChart data={monthlyData} />
              </Box>
            </Grid>
          </Grid>
        </Container>
      </Box>
    </ThemeProvider>
  )
}

export default ProviderHome<|MERGE_RESOLUTION|>--- conflicted
+++ resolved
@@ -1,31 +1,15 @@
-<<<<<<< HEAD
 // 📁 pages/ProviderHome.jsx
 import React from 'react'
 import { Box, Grid, Button, Container, ThemeProvider } from '@mui/material'
 import AddIcon from '@mui/icons-material/Add'
-import { useSupplierDashboard } from '../hooks/useSupplierDashboard'
-import DashboardSummary from './DashboardSummary'
+import { useSupplierDashboard } from './hooks/useSupplierDashboard'
+import DashboardSummary from './dashboard-summary/DashboardSummary'
 import MonthlySalesChart from '../../ui/graphs/BarChart'
 import SidebarProvider from '../../layout/SideBar'
 import ProviderTopBar from '../../layout/ProviderTopBar'
 import { dashboardTheme } from '../../../styles/dashboardTheme'
 
 const ProviderHome = () => {
-  const supplierId = localStorage.getItem('supplierid')
-=======
-import { Box, Grid, Button, Container, ThemeProvider } from '@mui/material';
-import AddIcon from '@mui/icons-material/Add';
-
-import { useSupplierDashboard, DashboardSummary } from '../index';
-import MonthlySalesChart from '../../ui/graphs/BarChart';
-import SidebarProvider from '../../layout/SideBar';
-import ProviderTopBar from '../../layout/ProviderTopBar';
-import { dashboardTheme } from '../../../styles/dashboardTheme';
-
-const ProviderHome = () => {
-  const supplierId = localStorage.getItem('supplierid');
-
->>>>>>> 461a024c
   const {
     products,
     sales,
@@ -33,12 +17,10 @@
     weeklyRequests,
     monthlyData,
     totalSales,
-<<<<<<< HEAD
-  } = useSupplierDashboard(supplierId)
-=======
-  } = useSupplierDashboard(supplierId);
+    loading,
+    error,
+  } = useSupplierDashboard()
 
->>>>>>> 461a024c
   const productsOutOfStock = productStocks.filter(
     (p) => p.productqty === 0
   ).length
