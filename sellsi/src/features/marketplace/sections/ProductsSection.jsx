--- conflicted
+++ resolved
@@ -20,24 +20,15 @@
   CircularProgress,
   useTheme,
   useMediaQuery,
-<<<<<<< HEAD
-} from '@mui/material'
-import ArrowBackIcon from '@mui/icons-material/ArrowBack'
-import { toast } from 'react-hot-toast'
-import ProductCard from '../ProductCard/ProductCard'
-import useCartStore from '../../../features/buyer/hooks/cartStore'
-import LoadingOverlay from '../../ui/LoadingOverlay'
-import Fab from '@mui/material/Fab';
-import Grow from '@mui/material/Grow';
-import KeyboardArrowUpIcon from '@mui/icons-material/KeyboardArrowUp';
-=======
 } from '@mui/material';
 import ArrowBackIcon from '@mui/icons-material/ArrowBack';
 import { toast } from 'react-hot-toast';
 import ProductCard from '../ProductCard/ProductCard';
 import useCartStore from '../../../features/buyer/hooks/cartStore';
 import LoadingOverlay from '../../ui/LoadingOverlay';
->>>>>>> 35c8448d
+import Fab from '@mui/material/Fab';
+import Grow from '@mui/material/Grow';
+import KeyboardArrowUpIcon from '@mui/icons-material/KeyboardArrowUp';
 
 /**
  * Componente que maneja la sección de productos, título y grid
@@ -324,12 +315,7 @@
         window.removeEventListener('scroll', throttledScroll);
         if (scrollTimeout) clearTimeout(scrollTimeout);
       };
-    }, [
-      loadMoreProducts,
-      isInfiniteScrollActive,
-      PRELOAD_TRIGGER,
-      visibleProductsCount,
-    ]);
+    }, [loadMoreProducts, isInfiniteScrollActive, PRELOAD_TRIGGER, visibleProductsCount]);
     // Manejar cambio de página
     const handlePageChange = React.useCallback(
       page => {
@@ -445,74 +431,6 @@
       );
     }, [currentPage, totalPages, handlePageChange, isXs, isSm]);
 
-<<<<<<< HEAD
-        {!isXs && endPage < totalPages && (
-          <>
-            {endPage < totalPages - 1 && <Typography variant="body2">...</Typography>}
-            <Button
-              variant={totalPages === currentPage ? "contained" : "outlined"}
-              onClick={() => handlePageChange(totalPages)}
-              sx={{ minWidth: { xs: 32, sm: 40 } }}
-            >
-              {totalPages}
-            </Button>
-          </>
-        )}
-
-        {/* Botón Siguiente */}
-        <Button
-          variant="outlined"
-          disabled={currentPage === totalPages}
-          onClick={() => handlePageChange(currentPage + 1)}
-          sx={{ 
-            minWidth: 'auto', 
-            px: { xs: 1, sm: 2 },
-            fontSize: { xs: '0.75rem', sm: '0.875rem' }
-          }}
-        >
-          {isXs ? '›' : 'Siguiente ›'}
-        </Button>
-
-        {/* Info de página - Solo en pantallas medianas y grandes */}
-        {!isXs && (
-          <Typography variant="body2" color="text.secondary" sx={{ ml: 2 }}>
-            Página {currentPage} de {totalPages}
-          </Typography>
-        )}
-      </Box>    )
-  }, [currentPage, totalPages, handlePageChange, isXs, isSm])
-
-  // ✅ RESPONSIVO: Actualizar productos visibles cuando cambia el breakpoint
-  React.useEffect(() => {
-    setVisibleProductsCount(INITIAL_PRODUCTS)
-  }, [INITIAL_PRODUCTS])
-
-  // FAB Scroll to Top
-  const [showScrollTop, setShowScrollTop] = React.useState(false);
-  React.useEffect(() => {
-    const handleScroll = () => {
-      setShowScrollTop(window.pageYOffset > 400);
-    };
-    window.addEventListener('scroll', handleScroll);
-    return () => window.removeEventListener('scroll', handleScroll);
-  }, []);
-  const scrollToTop = React.useCallback(() => {
-    window.scrollTo({ top: 0, behavior: 'smooth' });
-  }, []);
-
-  return (
-    <Box sx={mainContainerStyles}>
-      <Box sx={innerContainerStyles}>
-        {/* ✅ TÍTULO con márgenes reducidos e iguales */}
-        <Box
-          sx={{
-            display: 'flex',
-            justifyContent: 'space-between',
-            alignItems: 'center',
-            mb: 4,
-          }}
-        >
-=======
     // ✅ RESPONSIVO: Actualizar productos visibles cuando cambia el breakpoint
     React.useEffect(() => {
       setVisibleProductsCount(INITIAL_PRODUCTS);
@@ -522,7 +440,6 @@
       <Box sx={mainContainerStyles}>
         <Box sx={innerContainerStyles}>
           {/* ✅ TÍTULO con márgenes reducidos e iguales */}
->>>>>>> 35c8448d
           <Box
             sx={{
               display: 'flex',
@@ -730,7 +647,6 @@
           </Box>
         </Box>
       </Box>
-<<<<<<< HEAD
       {/* FAB Scroll to Top */}
       <Grow in={showScrollTop}>
         <Fab
@@ -756,13 +672,8 @@
         </Fab>
       </Grow>
     </Box>
-  )
-})
-=======
-    );
   }
 );
->>>>>>> 35c8448d
 
 // ✅ MEJORA DE RENDIMIENTO: DisplayName para debugging
 ProductsSection.displayName = 'ProductsSection';
